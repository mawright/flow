--- conflicted
+++ resolved
@@ -523,12 +523,7 @@
         self.assertEqual(expected_num_vehicles, actual_num_vehicles)
 
         # check that all possible lanes are covered
-<<<<<<< HEAD
-        lanes = [self.env.vehicles.get_lane(veh_id)
-                 for veh_id in self.env.vehicles.get_ids()]
-=======
         lanes = self.env.vehicles.get_lane(self.env.vehicles.get_ids())
->>>>>>> f0d705e5
         if any(i not in lanes for i in range(4)):
             raise AssertionError
 
