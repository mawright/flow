"""Contains the Flow/Aimsun API manager."""
import socket
import logging
import struct

import flow.utils.aimsun.constants as ac
import flow.utils.aimsun.struct as aimsun_struct


def create_client(port, print_status=False):
    """Create a socket connection with the server.

    Parameters
    ----------
    port : int
        the port number of the socket connection
    print_status : bool, optional
        specifies whether to print a status check while waiting for connection
        between the server and client

    Returns
    -------
    socket.socket
        socket for client connection
    """
    # create a socket connection
    if print_status:
        print('Listening for connection...', end=' ')

    stop = False
    while not stop:
        # try to connect
        try:
            s = socket.socket(socket.AF_INET, socket.SOCK_STREAM)
            s.connect(('localhost', port))

            # check the connection
            data = None
            while data is None:
                data = s.recv(2048)
            stop = True

        except Exception as e:
            logging.debug('Cannot connect to the server: {}'.format(e))

        except socket.error:
            stop = False

    # print the return statement
    if print_status:
        print(data.decode('utf-8'))

    return s


class FlowAimsunAPI(object):
    """An API used to interact with Aimsun via a TCP connection.

    This is needed since Aimsun is written in Python 2.7.4, and may be
    deprecated in the future. An server/client connection is created between
    Flow and the Aimsun run script. The client is passed to this object and
    commands are accordingly provided to the Aimsun sever via this client.
    """

    def __init__(self, port):
        """Instantiate the API.

        Parameters
        ----------
        port : int
            the port number of the socket connection
        """
        self.port = port
        self.s = create_client(port, print_status=True)

    def _send_command(self, command_type, in_format, values, out_format):
        """Send an arbitrary command via the connection.

        Commands are sent in two stages. First, the client sends the command
        type (e.g. ac.REMOVE_VEHICLE) and waits for a conformation message from
        the server. Once the confirmation is received, the client send a
        encoded binary packet that the server will be prepared to decode, and
        will then receive some return value (either the value the client was
        requesting or a 0 signifying that the command has been executed. This
        value is then returned by this method.

        Parameters
        ----------
        command_type : flow.utils.aimsun.constants.*
            the command the client would like Aimsun to execute
        in_format : str or None
            format of the input structure
        values : tuple of Any or None
            commands to be encoded and issued to the server
        out_format : str or None
            format of the output structure

        Returns
        -------
        Any
            the final message received from the Aimsun server
        """
        # send the command type to the server
        self.s.send(str(command_type).encode())

        # wait for a response
        unpacker = struct.Struct(format='i')
        data = None
        while data is None:
            data = self.s.recv(unpacker.size)

        # send the command values
        if in_format is not None:
            if in_format == 'str':
                self.s.send(str.encode(values[0]))
            else:
                packer = struct.Struct(format=in_format)
                packed_data = packer.pack(*values)
                self.s.send(packed_data)
        else:
            # if no command is needed, just send a status response
            self.s.send(str.encode('1'))

        # collect the return values
        if out_format is not None:
            if out_format == 'str':
                done = False
                unpacked_data = ''
                while not done:
                    # get the next bit of data
                    data = None
                    while data is None or data == b'':
                        data = self.s.recv(256)

                    # concatenate the results
                    unpacked_data += data.decode('utf-8')

                    # ask for a status check (just by sending any command)
                    self.s.send(str.encode('1'))

                    # check if done
                    unpacker = struct.Struct(format='i')
                    data = None
                    while data is None:
                        data = self.s.recv(unpacker.size)
                    done = unpacker.unpack(data)[0] == 0
            else:
                unpacker = struct.Struct(format=out_format)
                data = None
                while data is None:
                    data = self.s.recv(unpacker.size)
                unpacked_data = unpacker.unpack(data)

            return unpacked_data

    def simulation_step(self):
        """Advance the simulation by one step.

        Since the connection is lost when this happens, this method also waits
        for and reconnects to the server.
        """
        self._send_command(ac.SIMULATION_STEP,
                           in_format=None, values=None, out_format=None)

        # reconnect to the server
        self.s = create_client(self.port)

    def stop_simulation(self):
        """Terminate the simulation.

        This will close the connection on both the client and server side.
        """
        # inform the simulation that it should terminate the simulation and the
        # server connection
        self._send_command(ac.SIMULATION_TERMINATE,
                           in_format=None, values=None, out_format=None)

        # terminate the connection
        self.s.close()

    def get_edge_name(self, edge):
        """Get the name of an edge in Aimsun.

        Parameters
        ----------
        edge : str
            name of the edge in Flow

        Returns
        -------
        int
            name of the edge in Aimsun
        """
        return self._send_command(ac.GET_EDGE_NAME,
                                  in_format='str',
                                  values=(edge,),
                                  out_format='i')[0]

    def add_vehicle(self, edge, lane, type_id, pos, speed, next_section):
        """Add a vehicle to the network.

        Parameters
        ----------
        edge : int
            name of the start edge
        lane : int
            start lane
        type_id : int or string
            vehicle type (id or name)
        pos : float
            starting position
        speed : float
            starting speed
        next_section : int
            the edge number the vehicle should move towards after the current
            edge it is one. If set to -1, the vehicle takes the next feasible
            route

        Returns
        -------
        int
            name of the new vehicle in Aimsun
        """
        # if type_id is a string, retrieve the id of the type
        if isinstance(type_id, str):
            type_id = self._send_command(ac.VEH_GET_TYPE_ID,
                                         in_format='str',
                                         values=(type_id,),
                                         out_format='i')[0]
        # TODO maybe put back the type conversion dict
        # to avoid useless API calls

        veh_id, = self._send_command(
            ac.ADD_VEHICLE,
            in_format='i i i f f i',
            values=(edge, lane, type_id, pos, speed, next_section),
            out_format='i')

        return veh_id

    def remove_vehicle(self, veh_id):
        """Remove a vehicle from the network.

        Parameters
        ----------
        veh_id : int
            name of the vehicle in Aimsun
        """
        self._send_command(ac.REMOVE_VEHICLE,
                           in_format='i',
                           values=(veh_id,),
                           out_format='i')

    def set_speed(self, veh_id, speed):
        """Set the speed of a specific vehicle.

        Parameters
        ----------
        veh_id : int
            name of the vehicle in Aimsun
        speed : float
            target speed
        """
        self._send_command(ac.VEH_SET_SPEED,
                           in_format='i f',
                           values=(veh_id, speed),
                           out_format='i')

    def apply_lane_change(self, veh_id, direction):
        """Set the lane change action of a specific vehicle.

        Parameters
        ----------
        veh_id : int
            name of the vehicle in Aimsun
        direction : int
            target direction

        Returns
        -------
        float
            status (should be 0)
        """
        return self._send_command(ac.VEH_SET_LANE,
                                  in_format='i i',
                                  values=(veh_id, direction),
                                  out_format='i')

    def set_route(self, veh_id, route):
        """Set the route of a specific vehicle.

        Parameters
        ----------
        veh_id : int
            name of the vehicle in Aimsun
        route : list of int
            list of edges the vehicle should traverse

        Returns
        -------
        float
            status (should be 0)
        """
        return self._send_command(ac.VEH_SET_ROUTE,
                                  values=(veh_id, route))

    def set_color(self, veh_id, color):
        """Set the color of a specific vehicle.

        Parameters
        ----------
        veh_id : int
            name of the vehicle in Aimsun
        color : (int, int, int)
            red, green, blue values
        """
        r, g, b = color
        return self._send_command(ac.VEH_SET_COLOR,
                                  in_format='i i i i',
                                  values=(veh_id, r, g, b),
                                  out_format='i')

    def get_entered_ids(self):
        """Return the ids of all vehicles that entered the network."""
        veh_ids = self._send_command(ac.VEH_GET_ENTERED_IDS,
                                     in_format=None,
                                     values=None,
                                     out_format='str')

        if veh_ids == '-1':
            return []
        else:
            veh_ids = veh_ids.split(':')
            return [int(v) for v in veh_ids]

    def get_exited_ids(self):
        """Return the ids of all vehicles that exited the network."""
        veh_ids = self._send_command(ac.VEH_GET_EXITED_IDS,
                                     in_format=None,
                                     values=None,
                                     out_format='str')

        if veh_ids == '-1':
            return []
        else:
            veh_ids = veh_ids.split(':')
            return [int(v) for v in veh_ids]

    def get_vehicle_type_id(self, flow_id):
        """Get the Aimsun type number of a Flow vehicle types.

        Parameters
        ----------
        flow_id : str
            Flow-specific vehicle type

        Returns
        -------
        int
            Aimsun-specific vehicle type
        """
        return self._send_command(ac.VEH_GET_TYPE_ID,
                                  in_format='str',
                                  values=(flow_id,),
                                  out_format='i')[0]

    def get_vehicle_type_name(self, veh_id):
        """Get the Aimsun type name of an Aimsun vehicle.

        Parameters
        ----------
        veh_id : int
            id of the vehicle in Aimsun

        Returns
        -------
        str
            Aimsun-specific vehicle type name
        """
        return self._send_command(ac.VEH_GET_TYPE_NAME,
                                  in_format='i',
                                  values=(veh_id,),
                                  out_format='str')

    def get_vehicle_length(self, veh_id):
        """Get the length of an Aimsun vehicle.

        Parameters
        ----------
        veh_id : int
            id of the vehicle in Aimsun

        Returns
        -------
        float
            length of the vehicle in Aimsun
        """
        return self._send_command(ac.VEH_GET_LENGTH,
                                  in_format='i',
                                  values=(veh_id,),
                                  out_format='f')[0]

    def get_vehicle_static_info(self, veh_id):
        """Return the static information of the specified vehicle.

        Parameters
        ----------
        veh_id : int
            name of the vehicle in Aimsun

        Returns
        -------
        flow.utils.aimsun.struct.StaticInfVeh
            static info object
        """
        static_info = aimsun_struct.StaticInfVeh()

        (static_info.report,
         static_info.idVeh,
         static_info.type,
         static_info.length,
         static_info.width,
         static_info.maxDesiredSpeed,
         static_info.maxAcceleration,
         static_info.normalDeceleration,
         static_info.maxDeceleration,
         static_info.speedAcceptance,
         static_info.minDistanceVeh,
         static_info.giveWayTime,
         static_info.guidanceAcceptance,
         static_info.enrouted,
         static_info.equipped,
         static_info.tracked,
         static_info.keepfastLane,
         static_info.headwayMin,
         static_info.sensitivityFactor,
         static_info.reactionTime,
         static_info.reactionTimeAtStop,
         static_info.reactionTimeAtTrafficLight,
         static_info.centroidOrigin,
         static_info.centroidDest,
         static_info.idsectionExit,
         static_info.idLine) = self._send_command(
            ac.VEH_GET_STATIC,
            in_format='i',
            values=(veh_id,),
            out_format='i i i f f f f f f f f f f i i i ? f f f f f i i i i')

        return static_info

    def get_vehicle_tracking_info(self, veh_id, info_bitmap, tracked=True):
        """Return the tracking information of the specified vehicle.

        Parameters
        ----------
        veh_id : int
            name of the vehicle in Aimsun
        info_bitmap : str
            bitmap representing the tracking info to be returned
            (cf function make_bitmap_for_tracking in vehicle/aimsun.py)
        tracked : boolean (defaults to True)
            whether the vehicle is tracked in Aimsun.


        Returns
        -------
        flow.utils.aimsun.struct.InfVeh
            tracking info object
        """

        # build the output format from the bitmap
        out_format = ''
        for i in range(len(info_bitmap)):
            if info_bitmap[i] == '1':
                if i <= 12:
                    out_format += 'f '
                else:
                    out_format += 'i '
        if out_format == '':
            return
        else:
            out_format = out_format[:-1]

        # append tracked boolean and vehicle id to the bitmap
        # so that the command only has one parameter
        info_bitmap = "1" if tracked else "0"
        val = str(veh_id) + ":" + info_bitmap

        # retrieve the vehicle tracking info specified by the bitmap
        info = self._send_command(
            ac.VEH_GET_TRACKING,
            in_format='str',
            values=(val,),
            out_format=out_format)

        # place these tracking info into a struct
        ret = aimsun_struct.InfVeh()

        attr_by_index = [
            'CurrentPos',
            'distance2End',
            'xCurrentPos',
            'yCurrentPos',
            'zCurrentPos',
            'xCurrentPosBack',
            'yCurrentPosBack',
            'zCurrentPosBack',
            'CurrentSpeed',
            'TotalDistance',
            'SectionEntranceT',
            'CurrentStopTime',
            'stopped',
            'idSection',
            'segment',
            'numberLane',
            'idJunction',
            'idSectionFrom',
            'idLaneFrom',
            'idSectionTo',
            'idLaneTo'
        ]

<<<<<<< HEAD
        count = 0
        for map_index in range(21):
            if info_bitmap[map_index] == '1':
                setattr(ret, attr_by_index[map_index], info[count])
=======
        for map_index in range(len(attr_by_index)):
            if info_bitmap[map_index] == '1':
                setattr(ret, attr_by_index[count], info[count])
>>>>>>> 05fbabbc
                count += 1

        return ret

    def get_vehicle_leader(self, veh_id):
        """Return the leader of a specific vehicle.

        Parameters
        ----------
        veh_id : int
            name of the vehicle in Aimsun

        Returns
        -------
        int
            name of the leader
        """
        return self._send_command(ac.VEH_GET_LEADER,
                                  in_format='i',
                                  values=(veh_id,),
                                  out_format='i')[0]

    def get_vehicle_follower(self, veh_id):
        """Return the follower of a specific vehicle.

        Parameters
        ----------
        veh_id : int
            name of the vehicle in Aimsun

        Returns
        -------
        int
            name of the follower
        """
        return self._send_command(ac.VEH_GET_FOLLOWER,
                                  in_format='i',
                                  values=(veh_id,),
                                  out_format='i')[0]

    def get_next_section(self, veh_id, section):
        """Return the headway of a specific vehicle.

        Parameters
        ----------
        veh_id : int
            name of the vehicle in Aimsun
        section : int
            name of the section the vehicle resides on

        Returns
        -------
        int
            next section
        """
        return self._send_command(ac.VEH_GET_NEXT_SECTION,
                                  in_format='i i',
                                  values=(veh_id, section),
                                  out_format='i')[0]

    def get_route(self, veh_id):
        """Return the route of a specific vehicle.

        Parameters
        ----------
        veh_id : int
            name of the vehicle in Aimsun

        Returns
        -------
        list of int
            list of edge names in Aimsun
        """
        return self._send_command(ac.VEH_GET_ROUTE,
                                  values=[veh_id])

    def get_traffic_light_ids(self):
        """Return the ids of all traffic lights in the network."""
        tl_ids = self._send_command(ac.TL_GET_IDS,
                                    in_format=None,
                                    values=None,
                                    out_format='str')

        if tl_ids == '-1':
            return []
        else:
            tl_ids = tl_ids.split(':')
            return [int(t) for t in tl_ids]

    def get_traffic_light_state(self, tl_id):
        """Get the traffic light state of a specific set of traffic light(s).

        Parameters
        ----------
        tl_id : int
            name of the traffic light node in Aimsun

        Returns
        -------
        str
            traffic light state of each light on that node
        """
        res, = self._send_command(ac.TL_GET_STATE, values=(tl_id,),
                                  in_format='i',
                                  out_format='i')
        return res

    def set_traffic_light_state(self, tl_id, link_index, state):
        """Set the state of the specified traffic light(s).

        Parameters
        ----------
        tl_id : int
            name of the traffic light node in Aimsun
        link_index : TODO
            TODO
        state : str
            TODO
        """
        self._send_command(ac.TL_SET_STATE,
                           in_format='i i i',
                           values=(tl_id, link_index, state),
                           out_format=None)

    def set_vehicle_tracked(self, veh_id):
        """Set a vehicle as tracked in Aimsun, thus allowing faster
        tracking information retrieval.

        Parameters
        ----------
        veh_id : int
            name of the vehicle in Aimsun
        """
        self._send_command(ac.VEH_SET_TRACKED,
                           in_format='i',
                           values=(veh_id,),
                           out_format=None)

    def set_vehicle_no_tracked(self, veh_id):
        """Set a tracked vehicle as untracked in Aimsun

        Parameters
        ----------
        veh_id : int
            name of the vehicle in Aimsun
        """
        self._send_command(ac.VEH_SET_NO_TRACKED,
                           in_format='i',
                           values=(veh_id,),
                           out_format=None)<|MERGE_RESOLUTION|>--- conflicted
+++ resolved
@@ -5,7 +5,7 @@
 
 import flow.utils.aimsun.constants as ac
 import flow.utils.aimsun.struct as aimsun_struct
-
+from flow.core.kernel.vehicle.aimsun import INFOS_ATTR_BY_INDEX
 
 def create_client(port, print_status=False):
     """Create a socket connection with the server.
@@ -483,7 +483,7 @@
 
         # append tracked boolean and vehicle id to the bitmap
         # so that the command only has one parameter
-        info_bitmap = "1" if tracked else "0"
+        info_bitmap += "1" if tracked else "0"
         val = str(veh_id) + ":" + info_bitmap
 
         # retrieve the vehicle tracking info specified by the bitmap
@@ -495,41 +495,10 @@
 
         # place these tracking info into a struct
         ret = aimsun_struct.InfVeh()
-
-        attr_by_index = [
-            'CurrentPos',
-            'distance2End',
-            'xCurrentPos',
-            'yCurrentPos',
-            'zCurrentPos',
-            'xCurrentPosBack',
-            'yCurrentPosBack',
-            'zCurrentPosBack',
-            'CurrentSpeed',
-            'TotalDistance',
-            'SectionEntranceT',
-            'CurrentStopTime',
-            'stopped',
-            'idSection',
-            'segment',
-            'numberLane',
-            'idJunction',
-            'idSectionFrom',
-            'idLaneFrom',
-            'idSectionTo',
-            'idLaneTo'
-        ]
-
-<<<<<<< HEAD
         count = 0
-        for map_index in range(21):
+        for map_index in range(len(INFOS_ATTR_BY_INDEX)):
             if info_bitmap[map_index] == '1':
-                setattr(ret, attr_by_index[map_index], info[count])
-=======
-        for map_index in range(len(attr_by_index)):
-            if info_bitmap[map_index] == '1':
-                setattr(ret, attr_by_index[count], info[count])
->>>>>>> 05fbabbc
+                setattr(ret, INFOS_ATTR_BY_INDEX[map_index], info[count])
                 count += 1
 
         return ret
