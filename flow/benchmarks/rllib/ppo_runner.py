"""Runs the environments located in flow/benchmarks.
The environment file can be modified in the imports to change the environment
this runner script is executed on. This file runs the PPO algorithm in rllib
and utilizes the hyper-parameters specified in:
Proximal Policy Optimization Algorithms by Schulman et. al.
"""
import json

import ray
from ray.rllib.agents.agent import get_agent_class
from ray.tune import run_experiments
from ray.tune.registry import register_env
from ray.tune import grid_search

from flow.utils.registry import make_create_env
from flow.utils.rllib import FlowParamsEncoder

# use this to specify the environment to run
<<<<<<< HEAD
from flow.benchmarks.grid0 import flow_params

# number of rollouts per training iteration
N_ROLLOUTS = 50
=======
from flow.benchmarks.merge2 import flow_params

# number of rollouts per training iteration
N_ROLLOUTS = 30
>>>>>>> 826400d6
# number of parallel workers
N_CPUS = 60

if __name__ == "__main__":
    # get the env name and a creator for the environment
    create_env, env_name = make_create_env(params=flow_params, version=0)

    # initialize a ray instance
    ray.init(redirect_output=True)

    alg_run = "PPO"

    horizon = flow_params["env"].horizon
<<<<<<< HEAD
    agent_cls = get_agent_class(alg_run)
    config = agent_cls._default_config.copy()
    config["num_workers"] = min(N_CPUS, N_ROLLOUTS)
=======
    config = ppo.DEFAULT_CONFIG.copy()
    config["num_workers"] = N_ROLLOUTS
>>>>>>> 826400d6
    config["train_batch_size"] = horizon * N_ROLLOUTS
    config["use_gae"] = True
    config["horizon"] = horizon
    config["lambda"] = grid_search([0.97, 1.0])
<<<<<<< HEAD
    config["lr"] = grid_search([5e-4, 5e-5])
    config["vf_clip_param"] = 1e6
=======
    config["lr"] = grid_search([5e-5, 5e-4])
>>>>>>> 826400d6
    config["num_sgd_iter"] = 10
    config["model"]["fcnet_hiddens"] = [100, 50, 25]
    config["observation_filter"] = "NoFilter"

    # save the flow params for replay
    flow_json = json.dumps(
        flow_params, cls=FlowParamsEncoder, sort_keys=True, indent=4)
    config['env_config']['flow_params'] = flow_json
    config['env_config']['run'] = alg_run

    # Register as rllib env
    register_env(env_name, create_env)

    trials = run_experiments({
        flow_params["exp_tag"]: {
            "run": alg_run,
            "env": env_name,
            "config": {
                **config
            },
            "checkpoint_freq": 25,
            "max_failures": 999,
            "stop": {
                "training_iteration": 500
            },
            "num_samples": 3,
<<<<<<< HEAD
            "upload_dir": "s3://<BUCKET NAME>"
=======
            "upload_dir": "s3://public.flow.results/corl_exps/public_results/ppo"
>>>>>>> 826400d6
        },
    })<|MERGE_RESOLUTION|>--- conflicted
+++ resolved
@@ -16,17 +16,10 @@
 from flow.utils.rllib import FlowParamsEncoder
 
 # use this to specify the environment to run
-<<<<<<< HEAD
 from flow.benchmarks.grid0 import flow_params
 
 # number of rollouts per training iteration
 N_ROLLOUTS = 50
-=======
-from flow.benchmarks.merge2 import flow_params
-
-# number of rollouts per training iteration
-N_ROLLOUTS = 30
->>>>>>> 826400d6
 # number of parallel workers
 N_CPUS = 60
 
@@ -40,24 +33,16 @@
     alg_run = "PPO"
 
     horizon = flow_params["env"].horizon
-<<<<<<< HEAD
+
     agent_cls = get_agent_class(alg_run)
     config = agent_cls._default_config.copy()
     config["num_workers"] = min(N_CPUS, N_ROLLOUTS)
-=======
-    config = ppo.DEFAULT_CONFIG.copy()
-    config["num_workers"] = N_ROLLOUTS
->>>>>>> 826400d6
     config["train_batch_size"] = horizon * N_ROLLOUTS
     config["use_gae"] = True
     config["horizon"] = horizon
     config["lambda"] = grid_search([0.97, 1.0])
-<<<<<<< HEAD
     config["lr"] = grid_search([5e-4, 5e-5])
     config["vf_clip_param"] = 1e6
-=======
-    config["lr"] = grid_search([5e-5, 5e-4])
->>>>>>> 826400d6
     config["num_sgd_iter"] = 10
     config["model"]["fcnet_hiddens"] = [100, 50, 25]
     config["observation_filter"] = "NoFilter"
@@ -84,10 +69,6 @@
                 "training_iteration": 500
             },
             "num_samples": 3,
-<<<<<<< HEAD
             "upload_dir": "s3://<BUCKET NAME>"
-=======
-            "upload_dir": "s3://public.flow.results/corl_exps/public_results/ppo"
->>>>>>> 826400d6
         },
     })