"""Evaluates the baseline performance of grid0 without RL control.

Baseline is an actuated traffic light provided by SUMO.
"""

<<<<<<< HEAD
from flow.controllers import GridRouter
from flow.controllers import SumoCarFollowingController
from flow.core.experiment import SumoExperiment
from flow.core.params import EnvParams
from flow.core.params import InFlows
from flow.core.params import InitialConfig
from flow.core.params import NetParams
from flow.core.params import SumoCarFollowingParams
from flow.core.params import SumoParams
from flow.core.traffic_lights import TrafficLights
from flow.core.vehicles import Vehicles
from flow.envs.green_wave_env import PO_TrafficLightGridEnv
from flow.scenarios.grid import SimpleGridScenario
import numpy as np

# time horizon of a single rollout
HORIZON = 400
# inflow rate of vehicles at every edge
EDGE_INFLOW = 300
# enter speed for departing vehicles
V_ENTER = 30
# number of row of bidirectional lanes
N_ROWS = 3
# number of columns of bidirectional lanes
N_COLUMNS = 3
# length of inner edges in the grid network
INNER_LENGTH = 300
# length of final edge in route
LONG_LENGTH = 100
# length of edges that vehicles start on
SHORT_LENGTH = 300
# number of vehicles originating in the left, right, top, and bottom edges
N_LEFT, N_RIGHT, N_TOP, N_BOTTOM = 1, 1, 1, 1
# how long the yellow phase should last at a minimum
YELLOW_TIME = 3
=======
import numpy as np
from flow.core.experiment import SumoExperiment
from flow.core.params import InitialConfig
from flow.core.traffic_lights import TrafficLights
from flow.benchmarks.grid0 import flow_params
from flow.benchmarks.grid0 import N_ROWS
from flow.benchmarks.grid0 import N_COLUMNS
>>>>>>> 4f6c3593


def grid0_baseline(num_runs, render=True):
    """Run script for the grid0 baseline.

    Parameters
    ----------
        num_runs : int
            number of rollouts the performance of the environment is evaluated
            over
        render : bool, optional
            specifies whether to use sumo's gui during execution

    Returns
    -------
        SumoExperiment
            class needed to run simulations
    """
<<<<<<< HEAD
    # we place a sufficient number of vehicles to ensure they confirm with the
    # total number specified above. We also use a "right_of_way" speed mode to
    # support traffic light compliance
    vehicles = Vehicles()
    vehicles.add(veh_id='human',
                 acceleration_controller=(SumoCarFollowingController, {}),
                 sumo_car_following_params=SumoCarFollowingParams(
                     max_speed=V_ENTER,
                 ),
                 routing_controller=(GridRouter, {}),
                 num_vehicles=(N_LEFT+N_RIGHT)*N_COLUMNS +
                              (N_BOTTOM+N_TOP)*N_ROWS,
                 speed_mode='right_of_way')

    # inflows of vehicles are place on all outer edges (listed here)
    outer_edges = []
    outer_edges += ['left{}_{}'.format(N_ROWS, i) for i in range(N_COLUMNS)]
    outer_edges += ['right0_{}'.format(i) for i in range(N_ROWS)]
    outer_edges += ['bot{}_0'.format(i) for i in range(N_ROWS)]
    outer_edges += ['top{}_{}'.format(i, N_COLUMNS) for i in range(N_ROWS)]

    # equal inflows for each edge (as dictate by the EDGE_INFLOW constant)
    inflow = InFlows()
    for edge in outer_edges:
        inflow.add(veh_type='human', edge=edge, vehs_per_hour=EDGE_INFLOW,
                   departLane='free', departSpeed=V_ENTER)

    # define the traffic light logic
    tl_logic = TrafficLights(baseline=False)
    program_id = 1
    max_gap = 3.0
    detector_gap = 0.8
    show_detectors = True
    phases = [{
        'duration': '31',
        'minDur': '8',
        'maxDur': '45',
        'state': 'GrGr'
    }, {
        'duration': '6',
        'minDur': str(YELLOW_TIME),
        'maxDur': '6',
        'state': 'yryr'
    }, {
        'duration': '31',
        'minDur': '8',
        'maxDur': '45',
        'state': 'rGrG'
    }, {
        'duration': '6',
        'minDur': str(YELLOW_TIME),
        'maxDur': '6',
        'state': 'ryry'
    }]

    for i in range(N_COLUMNS * N_ROWS):
        tl_logic.add('center'+str(i), tls_type='actuated',
                     programID=program_id, phases=phases,
                     maxGap=max_gap, detectorGap=detector_gap,
                     showDetectors=show_detectors)

    net_params = NetParams(
            inflows=inflow,
            no_internal_links=False,
            additional_params={
                'speed_limit': V_ENTER + 5,
                'grid_array': {
                    'short_length': SHORT_LENGTH,
                    'inner_length': INNER_LENGTH,
                    'long_length': LONG_LENGTH,
                    'row_num': N_ROWS,
                    'col_num': N_COLUMNS,
                    'cars_left': N_LEFT,
                    'cars_right': N_RIGHT,
                    'cars_top': N_TOP,
                    'cars_bot': N_BOTTOM,
                },
                'horizontal_lanes': 1,
                'vertical_lanes': 1,
            },
        )

    sumo_params = SumoParams(
            restart_instance=False,
            sim_step=1,
            render=render,
        )

    env_params = EnvParams(
            evaluate=True,  # Set to True to evaluate traffic metrics
            horizon=HORIZON,
            additional_params={
                'target_velocity': 50,
                'switch_time': YELLOW_TIME,
                'num_observed': 2,
                'discrete': False,
                'tl_type': 'actuated'
            },
        )

    initial_config = InitialConfig(shuffle=True)

    scenario = SimpleGridScenario(name='grid',
                                  vehicles=vehicles,
                                  net_params=net_params,
                                  initial_config=initial_config,
                                  traffic_lights=tl_logic)

    env = PO_TrafficLightGridEnv(env_params, sumo_params, scenario)

    exp = SumoExperiment(env, scenario)

    results = exp.run(num_runs, HORIZON)
=======
    exp_tag = flow_params['exp_tag']
    sumo_params = flow_params['sumo']
    vehicles = flow_params['veh']
    env_params = flow_params['env']
    net_params = flow_params['net']
    initial_config = flow_params.get('initial', InitialConfig())

    # define the traffic light logic
    tl_logic = TrafficLights(baseline=False)

    phases = [{'duration': '31', 'minDur': '5', 'maxDur': '45',
               'state': 'GGGrrrGGGrrr'},
              {'duration': '2', 'minDur': '2', 'maxDur': '2',
               'state': 'yyyrrryyyrrr'},
              {'duration': '31', 'minDur': '5', 'maxDur': '45',
               'state': 'rrrGGGrrrGGG'},
              {'duration': '2', 'minDur': '2', 'maxDur': '2',
               'state': 'rrryyyrrryyy'}]

    for i in range(N_ROWS * N_COLUMNS):
        tl_logic.add('center'+str(i), tls_type='actuated', phases=phases,
                     programID=1)

    # modify the rendering to match what is requested
    sumo_params.render = render

    # set the evaluation flag to True
    env_params.evaluate = True

    # import the scenario class
    module = __import__('flow.scenarios', fromlist=[flow_params['scenario']])
    scenario_class = getattr(module, flow_params['scenario'])

    # create the scenario object
    scenario = scenario_class(
        name=exp_tag,
        vehicles=vehicles,
        net_params=net_params,
        initial_config=initial_config,
        traffic_lights=tl_logic
    )

    # import the environment class
    module = __import__('flow.envs', fromlist=[flow_params['env_name']])
    env_class = getattr(module, flow_params['env_name'])

    # create the environment object
    env = env_class(env_params, sumo_params, scenario)

    exp = SumoExperiment(env, scenario)

    results = exp.run(num_runs, env_params.horizon)
>>>>>>> 4f6c3593
    total_delay = np.mean(results['returns'])

    return total_delay


if __name__ == '__main__':
    runs = 1  # number of simulations to average over
    res = grid0_baseline(num_runs=runs)

    print('---------')
    print('The total delay across {} runs is {}'.format(runs, res))<|MERGE_RESOLUTION|>--- conflicted
+++ resolved
@@ -3,43 +3,6 @@
 Baseline is an actuated traffic light provided by SUMO.
 """
 
-<<<<<<< HEAD
-from flow.controllers import GridRouter
-from flow.controllers import SumoCarFollowingController
-from flow.core.experiment import SumoExperiment
-from flow.core.params import EnvParams
-from flow.core.params import InFlows
-from flow.core.params import InitialConfig
-from flow.core.params import NetParams
-from flow.core.params import SumoCarFollowingParams
-from flow.core.params import SumoParams
-from flow.core.traffic_lights import TrafficLights
-from flow.core.vehicles import Vehicles
-from flow.envs.green_wave_env import PO_TrafficLightGridEnv
-from flow.scenarios.grid import SimpleGridScenario
-import numpy as np
-
-# time horizon of a single rollout
-HORIZON = 400
-# inflow rate of vehicles at every edge
-EDGE_INFLOW = 300
-# enter speed for departing vehicles
-V_ENTER = 30
-# number of row of bidirectional lanes
-N_ROWS = 3
-# number of columns of bidirectional lanes
-N_COLUMNS = 3
-# length of inner edges in the grid network
-INNER_LENGTH = 300
-# length of final edge in route
-LONG_LENGTH = 100
-# length of edges that vehicles start on
-SHORT_LENGTH = 300
-# number of vehicles originating in the left, right, top, and bottom edges
-N_LEFT, N_RIGHT, N_TOP, N_BOTTOM = 1, 1, 1, 1
-# how long the yellow phase should last at a minimum
-YELLOW_TIME = 3
-=======
 import numpy as np
 from flow.core.experiment import SumoExperiment
 from flow.core.params import InitialConfig
@@ -47,7 +10,6 @@
 from flow.benchmarks.grid0 import flow_params
 from flow.benchmarks.grid0 import N_ROWS
 from flow.benchmarks.grid0 import N_COLUMNS
->>>>>>> 4f6c3593
 
 
 def grid0_baseline(num_runs, render=True):
@@ -66,121 +28,6 @@
         SumoExperiment
             class needed to run simulations
     """
-<<<<<<< HEAD
-    # we place a sufficient number of vehicles to ensure they confirm with the
-    # total number specified above. We also use a "right_of_way" speed mode to
-    # support traffic light compliance
-    vehicles = Vehicles()
-    vehicles.add(veh_id='human',
-                 acceleration_controller=(SumoCarFollowingController, {}),
-                 sumo_car_following_params=SumoCarFollowingParams(
-                     max_speed=V_ENTER,
-                 ),
-                 routing_controller=(GridRouter, {}),
-                 num_vehicles=(N_LEFT+N_RIGHT)*N_COLUMNS +
-                              (N_BOTTOM+N_TOP)*N_ROWS,
-                 speed_mode='right_of_way')
-
-    # inflows of vehicles are place on all outer edges (listed here)
-    outer_edges = []
-    outer_edges += ['left{}_{}'.format(N_ROWS, i) for i in range(N_COLUMNS)]
-    outer_edges += ['right0_{}'.format(i) for i in range(N_ROWS)]
-    outer_edges += ['bot{}_0'.format(i) for i in range(N_ROWS)]
-    outer_edges += ['top{}_{}'.format(i, N_COLUMNS) for i in range(N_ROWS)]
-
-    # equal inflows for each edge (as dictate by the EDGE_INFLOW constant)
-    inflow = InFlows()
-    for edge in outer_edges:
-        inflow.add(veh_type='human', edge=edge, vehs_per_hour=EDGE_INFLOW,
-                   departLane='free', departSpeed=V_ENTER)
-
-    # define the traffic light logic
-    tl_logic = TrafficLights(baseline=False)
-    program_id = 1
-    max_gap = 3.0
-    detector_gap = 0.8
-    show_detectors = True
-    phases = [{
-        'duration': '31',
-        'minDur': '8',
-        'maxDur': '45',
-        'state': 'GrGr'
-    }, {
-        'duration': '6',
-        'minDur': str(YELLOW_TIME),
-        'maxDur': '6',
-        'state': 'yryr'
-    }, {
-        'duration': '31',
-        'minDur': '8',
-        'maxDur': '45',
-        'state': 'rGrG'
-    }, {
-        'duration': '6',
-        'minDur': str(YELLOW_TIME),
-        'maxDur': '6',
-        'state': 'ryry'
-    }]
-
-    for i in range(N_COLUMNS * N_ROWS):
-        tl_logic.add('center'+str(i), tls_type='actuated',
-                     programID=program_id, phases=phases,
-                     maxGap=max_gap, detectorGap=detector_gap,
-                     showDetectors=show_detectors)
-
-    net_params = NetParams(
-            inflows=inflow,
-            no_internal_links=False,
-            additional_params={
-                'speed_limit': V_ENTER + 5,
-                'grid_array': {
-                    'short_length': SHORT_LENGTH,
-                    'inner_length': INNER_LENGTH,
-                    'long_length': LONG_LENGTH,
-                    'row_num': N_ROWS,
-                    'col_num': N_COLUMNS,
-                    'cars_left': N_LEFT,
-                    'cars_right': N_RIGHT,
-                    'cars_top': N_TOP,
-                    'cars_bot': N_BOTTOM,
-                },
-                'horizontal_lanes': 1,
-                'vertical_lanes': 1,
-            },
-        )
-
-    sumo_params = SumoParams(
-            restart_instance=False,
-            sim_step=1,
-            render=render,
-        )
-
-    env_params = EnvParams(
-            evaluate=True,  # Set to True to evaluate traffic metrics
-            horizon=HORIZON,
-            additional_params={
-                'target_velocity': 50,
-                'switch_time': YELLOW_TIME,
-                'num_observed': 2,
-                'discrete': False,
-                'tl_type': 'actuated'
-            },
-        )
-
-    initial_config = InitialConfig(shuffle=True)
-
-    scenario = SimpleGridScenario(name='grid',
-                                  vehicles=vehicles,
-                                  net_params=net_params,
-                                  initial_config=initial_config,
-                                  traffic_lights=tl_logic)
-
-    env = PO_TrafficLightGridEnv(env_params, sumo_params, scenario)
-
-    exp = SumoExperiment(env, scenario)
-
-    results = exp.run(num_runs, HORIZON)
-=======
     exp_tag = flow_params['exp_tag']
     sumo_params = flow_params['sumo']
     vehicles = flow_params['veh']
@@ -233,7 +80,6 @@
     exp = SumoExperiment(env, scenario)
 
     results = exp.run(num_runs, env_params.horizon)
->>>>>>> 4f6c3593
     total_delay = np.mean(results['returns'])
 
     return total_delay
