"""Base environment class. This is the parent of all other environments."""

from copy import deepcopy
import gym
from gym.spaces import Box
import logging
import numpy as np
import os
import random
import signal
import subprocess
import time
import traceback

import traci
from traci import constants as tc
from traci.exceptions import FatalTraCIError
from traci.exceptions import TraCIException

import sumolib

try:
    # Import serializable if rllab is installed
    from rllab.core.serializable import Serializable
    serializable_flag = True
except ImportError:
    serializable_flag = False

try:
    # Load user config if exists, else load default config
    import flow.config as config
except ImportError:
    import flow.config_default as config

try:
    from ray.rllib.env import MultiAgentEnv
    multiagent_flag = True and os.environ.get('MULTIAGENT', 0)
except ImportError:
    multiagent_flag = False
    MultiAgentEnv = object

from flow.core.util import ensure_dir

# Number of retries on restarting SUMO before giving up
RETRIES_ON_ERROR = 10

<<<<<<< HEAD
# pick out the correct class definition
if serializable_flag and multiagent_flag:
    classdef = (gym.Env, Serializable, MultiAgentEnv)
elif serializable_flag and not multiagent_flag:
    classdef = (gym.Env, Serializable)
elif not serializable_flag and multiagent_flag:
    classdef = (gym.Env, MultiAgentEnv)
else:
    classdef = (gym.Env, )
=======
# colors for vehicles
WHITE = (255, 255, 255, 255)
CYAN = (0, 255, 255, 255)
RED = (255, 0, 0, 255)
>>>>>>> 4f6c3593


class Env(*classdef):
    """Base environment class.

    Provides the interface for controlling a SUMO simulation. Using this
    class, you can start sumo, provide a scenario to specify a
    configuration and controllers, perform simulation steps, and reset the
    simulation to an initial configuration.

    Env is Serializable to allow for pickling and replaying of the policy.

    This class cannot be used as is: you must extend it to implement an
    action applicator method, and properties to define the MDP if you
    choose to use it with an rl library (e.g. RLlib). This can be done by
    overloading the following functions in a child class:
     - action_space
     - observation_space
     - apply_rl_action
     - get_state
     - compute_reward

    Attributes
    ----------
    env_params: EnvParams type:
       see flow/core/params.py
    sumo_params: SumoParams type
       see flow/core/params.py
    scenario: Scenario type
        see flow/scenarios/base_scenario.py
    """

    def __init__(self, env_params, sumo_params, scenario):
        # Invoke serializable if using rllab
        if serializable_flag:
            Serializable.quick_init(self, locals())

        self.env_params = env_params
        self.scenario = scenario
        self.sumo_params = sumo_params
        time_stamp = ''.join(str(time.time()).split('.'))
        if os.environ.get("TEST_FLAG", 0):
            # 1.0 works with stress_test_start 10k times
            time.sleep(1.0 * int(time_stamp[-6:]) / 1e6)
        self.sumo_params.port = sumolib.miscutils.getFreeSocketPort()
        self.vehicles = scenario.vehicles
        self.traffic_lights = scenario.traffic_lights
        # time_counter: number of steps taken since the start of a rollout
        self.time_counter = 0
        # step_counter: number of total steps taken
        self.step_counter = 0
        # initial_state:
        #   Key = Vehicle ID,
        #   Entry = (type_id, route_id, lane_index, lane_pos, speed, pos)
        self.initial_state = {}
        self.state = None
        self.obs_var_labels = []

        # simulation step size
        self.sim_step = sumo_params.sim_step

        self.vehicle_arrangement_shuffle = \
            env_params.vehicle_arrangement_shuffle
        self.starting_position_shuffle = env_params.starting_position_shuffle

        # the available_routes variable contains a dictionary of routes
        # vehicles can traverse; to be used when routes need to be chosen
        # dynamically
        self.available_routes = self.scenario.rts

        # TraCI connection used to communicate with sumo
        self.traci_connection = None

        # dictionary of initial observations used while resetting vehicles
        # after each rollout
        self.initial_observations = dict.fromkeys(self.vehicles.get_ids())

        # store the initial vehicle ids
        self.initial_ids = deepcopy(self.vehicles.get_ids())

        # store the initial state of the vehicles class (for restarting sumo)
        self.initial_vehicles = deepcopy(self.vehicles)

        # colors used to distinguish between types of vehicles in the network
        self.colors = {}

        # contains the subprocess.Popen instance used to start traci
        self.sumo_proc = None

        self.start_sumo()
        self.setup_initial_state()

    def restart_sumo(self, sumo_params, render=None):
        """Restart an already initialized sumo instance.

        This is used when visualizing a rollout, in order to update the
        rendering with potentially a gui and export emission data from sumo.

        This is also used to handle cases when the runtime of an experiment is
        too long, causing the sumo instance

        Parameters
        ----------
        sumo_params: SumoParams type
            sumo-specific parameters
        render: bool, optional
            specifies whether to use sumo's gui
        """
        self.traci_connection.close(False)
        self.sumo_proc.kill()

        if render is not None:
            self.sumo_params.render = render

        if sumo_params.emission_path is not None:
            ensure_dir(sumo_params.emission_path)
            self.sumo_params.emission_path = sumo_params.emission_path

        self.start_sumo()
        self.setup_initial_state()

    def start_sumo(self):
        """Start a sumo instance.

        Uses the configuration files created by the scenario class to
        initialize a sumo instance. Also initializes a traci connection to
        interface with sumo from Python.
        """
        error = None
        for _ in range(RETRIES_ON_ERROR):
            try:
                # port number the sumo instance will be run on
                if self.sumo_params.port is not None:
                    port = self.sumo_params.port
                else:
                    # Don't do backoff when testing
                    if os.environ.get("TEST_FLAG", 0):
                        # backoff to decrease likelihood of race condition
                        time_stamp = ''.join(str(time.time()).split('.'))
                        # 1.0 for consistency w/ above
                        time.sleep(1.0 * int(time_stamp[-6:]) / 1e6)
                        port = sumolib.miscutils.getFreeSocketPort()

                sumo_binary = "sumo-gui" if self.sumo_params.render else "sumo"

                # command used to start sumo
                sumo_call = [
                    sumo_binary, "-c", self.scenario.cfg,
                    "--remote-port",
                    str(port), "--step-length",
                    str(self.sim_step)
                ]

                # add step logs (if requested)
                if self.sumo_params.no_step_log:
                    sumo_call.append("--no-step-log")

                # add the lateral resolution of the sublanes (if requested)
                if self.sumo_params.lateral_resolution is not None:
                    sumo_call.append("--lateral-resolution")
                    sumo_call.append(str(self.sumo_params.lateral_resolution))

                # add the emission path to the sumo command (if requested)
                if self.sumo_params.emission_path is not None:
                    ensure_dir(self.sumo_params.emission_path)
                    emission_out = \
                        self.sumo_params.emission_path + \
                        "{0}-emission.xml".format(self.scenario.name)
                    sumo_call.append("--emission-output")
                    sumo_call.append(emission_out)
                else:
                    emission_out = None

                if self.sumo_params.overtake_right:
                    sumo_call.append("--lanechange.overtake-right")
                    sumo_call.append("true")

                if self.sumo_params.ballistic:
                    sumo_call.append("--step-method.ballistic")
                    sumo_call.append("true")

                # specify a simulation seed (if requested)
                if self.sumo_params.seed is not None:
                    sumo_call.append("--seed")
                    sumo_call.append(str(self.sumo_params.seed))

                if not self.sumo_params.print_warnings:
                    sumo_call.append("--no-warnings")
                    sumo_call.append("true")

                # set the time it takes for a gridlock teleport to occur
                sumo_call.append("--time-to-teleport")
                sumo_call.append(str(int(self.sumo_params.teleport_time)))

                logging.info(" Starting SUMO on port " + str(port))
                logging.debug(" Cfg file: " + str(self.scenario.cfg))
                logging.debug(" Emission file: " + str(emission_out))
                logging.debug(" Step length: " + str(self.sim_step))

                # Opening the I/O thread to SUMO
                self.sumo_proc = subprocess.Popen(
                    sumo_call, preexec_fn=os.setsid)

                # wait a small period of time for the subprocess to activate
                # before trying to connect with traci
                if os.environ.get("TEST_FLAG", 0):
                    time.sleep(0.1)
                else:
                    time.sleep(config.SUMO_SLEEP)

                self.traci_connection = traci.connect(port, numRetries=100)

                self.traci_connection.simulationStep()
                return
            except Exception as e:
                print("Error during start: {}".format(traceback.format_exc()))
                error = e
                self.teardown_sumo()
        raise error

    def setup_initial_state(self):
        """Return information on the initial state of vehicles in the network.

        This information is to be used upon reset. This method also adds this
        information to the self.vehicles class and starts a subscription with
        sumo to collect state information each step.

        Returns
        -------
        initial_observations: dictionary
            key = vehicles IDs
            value = state describing car at the start of the rollout
        initial_state: dictionary
            key = vehicles IDs
            value = sparse state information (only what is needed to add a
            vehicle in a sumo network with traci)
        """
        # check to make sure all vehicles have been spawned
        num_spawned_veh = self.traci_connection.simulation.getDepartedNumber()
        if num_spawned_veh < self.vehicles.num_vehicles:
            logging.error("Not enough vehicles have spawned! Bad start?")
            exit()

        # add missing traffic lights in the list of traffic light ids
        tls_ids = self.traci_connection.trafficlight.getIDList()

        for tl_id in list(set(tls_ids) - set(self.traffic_lights.get_ids())):
            self.traffic_lights.add(tl_id)

        # subscribe the requested states for traci-related speedups
        for veh_id in self.vehicles.get_ids():
            self.traci_connection.vehicle.subscribe(veh_id, [
                tc.VAR_LANE_INDEX, tc.VAR_LANEPOSITION, tc.VAR_ROAD_ID,
                tc.VAR_SPEED, tc.VAR_EDGES
            ])
            self.traci_connection.vehicle.subscribeLeader(veh_id, 2000)

        # subscribe some simulation parameters needed to check for entering,
        # exiting, and colliding vehicles
        self.traci_connection.simulation.subscribe([
            tc.VAR_DEPARTED_VEHICLES_IDS, tc.VAR_ARRIVED_VEHICLES_IDS,
            tc.VAR_TELEPORT_STARTING_VEHICLES_IDS
        ])

        # subscribe the traffic light
        for node_id in self.traffic_lights.get_ids():
            self.traci_connection.trafficlight.subscribe(
                node_id, [tc.TL_RED_YELLOW_GREEN_STATE])

        for veh_id in self.vehicles.get_ids():
            # some constant vehicle parameters to the vehicles class
            self.vehicles.set_state(
                veh_id, "length",
                self.traci_connection.vehicle.getLength(veh_id))

            # import initial state data to initial_observations dict
            self.initial_observations[veh_id] = dict()
            self.initial_observations[veh_id]["type"] = \
                self.vehicles.get_state(veh_id, "type")
            self.initial_observations[veh_id]["edge"] = \
                self.traci_connection.vehicle.getRoadID(veh_id)
            self.initial_observations[veh_id]["position"] = \
                self.traci_connection.vehicle.getLanePosition(veh_id)
            self.initial_observations[veh_id]["lane"] = \
                self.traci_connection.vehicle.getLaneIndex(veh_id)
            self.initial_observations[veh_id]["speed"] = \
                self.traci_connection.vehicle.getSpeed(veh_id)

            # save the initial state. This is used in the _reset function
            route_id = self.traci_connection.vehicle.getRouteID(veh_id)
            pos = self.traci_connection.vehicle.getPosition(veh_id)

            self.initial_state[veh_id] = \
                (self.initial_observations[veh_id]["type"], route_id,
                 self.initial_observations[veh_id]["lane"],
                 self.initial_observations[veh_id]["position"],
                 self.initial_observations[veh_id]["speed"], pos)

        # collect subscription information from sumo
        vehicle_obs = self.traci_connection.vehicle.getSubscriptionResults()
        tls_obs = self.traci_connection.trafficlight.getSubscriptionResults()
        id_lists = {
            tc.VAR_DEPARTED_VEHICLES_IDS: [],
            tc.VAR_TELEPORT_STARTING_VEHICLES_IDS: [],
            tc.VAR_ARRIVED_VEHICLES_IDS: []
        }

        # store new observations in the vehicles and traffic lights class
        self.vehicles.update(vehicle_obs, id_lists, self)
        self.traffic_lights.update(tls_obs)

        # store the network observations in the vehicles class
        self.vehicles.update(vehicle_obs, id_lists, self)

    def step(self, rl_actions):
        """Advance the environment by one step.

        Assigns actions to autonomous and human-driven agents (i.e. vehicles,
        traffic lights, etc...). Actions that are not assigned are left to the
        control of the simulator. The actions are then used to advance the
        simulator by the number of time steps requested per environment step.

        Results from the simulations are processed through various classes,
        such as the Vehicles and TrafficLights classes, to produce standardized
        methods for identifying specific network state features. Finally,
        results from the simulator are used to generate appropriate
        observations.

        Parameters
        ----------
        rl_actions: numpy ndarray
            an list of actions provided by the rl algorithm

        Returns
        -------
        observation: numpy ndarray
            agent's observation of the current environment
        reward: float
            amount of reward associated with the previous state/action pair
        done: bool
            indicates whether the episode has ended
        info: dict
            contains other diagnostic information from the previous action
        """
        for _ in range(self.env_params.sims_per_step):
            self.time_counter += 1
            self.step_counter += 1

            # perform acceleration actions for controlled human-driven vehicles
            if len(self.vehicles.get_controlled_ids()) > 0:
                accel = []
                for veh_id in self.vehicles.get_controlled_ids():
                    accel_contr = self.vehicles.get_acc_controller(veh_id)
                    action = accel_contr.get_action(self)
                    accel.append(action)
                self.apply_acceleration(self.vehicles.get_controlled_ids(),
                                        accel)

            # perform lane change actions for controlled human-driven vehicles
            if len(self.vehicles.get_controlled_lc_ids()) > 0:
                direction = []
                for veh_id in self.vehicles.get_controlled_lc_ids():
                    lc_contr = self.vehicles.get_lane_changing_controller(
                        veh_id)
                    target_lane = lc_contr.get_action(self)
                    direction.append(target_lane)
                self.apply_lane_change(
                    self.vehicles.get_controlled_lc_ids(), direction=direction)

            # perform (optionally) routing actions for all vehicle in the
            # network, including rl and sumo-controlled vehicles
            routing_ids = []
            routing_actions = []
            for veh_id in self.vehicles.get_ids():
                if self.vehicles.get_routing_controller(veh_id) is not None:
                    routing_ids.append(veh_id)
                    route_contr = self.vehicles.get_routing_controller(veh_id)
                    routing_actions.append(route_contr.choose_route(self))

            self.choose_routes(routing_ids, routing_actions)

            self.apply_rl_actions(rl_actions)

            self.additional_command()

            self.traci_connection.simulationStep()

            # collect subscription information from sumo
            vehicle_obs = \
                self.traci_connection.vehicle.getSubscriptionResults()
            id_lists = \
                self.traci_connection.simulation.getSubscriptionResults()
            tls_obs = \
                self.traci_connection.trafficlight.getSubscriptionResults()

            # store new observations in the vehicles and traffic lights class
            self.vehicles.update(vehicle_obs, id_lists, self)
            self.traffic_lights.update(tls_obs)

            # update the colors of vehicles
            self.update_vehicle_colors()

            # collect list of sorted vehicle ids
            self.sorted_ids, self.sorted_extra_data = self.sort_by_position()

            # crash encodes whether the simulator experienced a collision
            crash = \
                self.traci_connection.simulation.getStartingTeleportNumber() \
                != 0

            # stop collecting new simulation steps if there is a collision
            if crash:
                break

        states = self.get_state(rl_actions)
        if isinstance(states, dict):
            self.state = {}
            next_observation = {}
            done = {}
            infos = {}
            temp_state = states
            for key, state in temp_state.items():
                # collect information of the state of the network based on the
                # environment class used
                self.state[key] = np.asarray(state).T

                # collect observation new state associated with action
                next_observation[key] = np.copy(self.state[key])

                # test if a crash has occurred
                done[key] = crash
                # test if the agent has exited the system
                if key in self.vehicles.get_arrived_ids():
                    done[key] = True
                # check if an agent is done
                if crash:
                    done['__all__'] = True
                else:
                    done['__all__'] = False
                infos[key] = {}

            reward = self.compute_reward(rl_actions, fail=crash)

        else:
            # collect information of the state of the network based on the
            # environment class used
            self.state = np.asarray(states).T

            # collect observation new state associated with action
            next_observation = np.copy(states)

            # compute the reward
            reward = self.compute_reward(rl_actions, fail=crash)

            # test if the agent should terminate due to a crash
            done = crash

            # compute the info for each agent
            infos = {}

        return next_observation, reward, done, infos

    def reset(self):
        """Reset the environment.

        This method is performed in between rollouts. It resets the state of
        the environment, and re-initializes the vehicles in their starting
        positions.

        If "vehicle_arrangement_shuffle" is set to True in env_params, the
        vehicles swap initial positions with one another. Also, if a
        "starting_position_shuffle" is set to True, the initial position of
        vehicles are redone.

        If "warmup_steps" is set to a value greater than 0, then this method
        also runs the necessary number of warmup steps before beginning
        training, with actions to the agents being assigned by the simulator.

        Returns
        -------
        observation: numpy ndarray
            the initial observation of the space. The initial reward is assumed
            to be zero.
        """
        # reset the time counter
        self.time_counter = 0

        # warn about not using restart_instance when using inflows
        if len(self.scenario.net_params.inflows.get()) > 0 and \
                not self.sumo_params.restart_instance:
            print(
                "**********************************************************\n"
                "**********************************************************\n"
                "**********************************************************\n"
                "WARNING: Inflows will cause computational performance to\n"
                "significantly decrease after large number of rollouts. In \n"
                "order to avoid this, set SumoParams(restart_instance=True).\n"
                "**********************************************************\n"
                "**********************************************************\n"
                "**********************************************************"
            )

        if self.sumo_params.restart_instance or self.step_counter > 2e6:
            self.step_counter = 0
            # issue a random seed to induce randomness into the next rollout
            self.sumo_params.seed = random.randint(0, 1e5)
            # modify the vehicles class to match initial data
            self.vehicles = deepcopy(self.initial_vehicles)
            # restart the sumo instance
            self.restart_sumo(self.sumo_params)

        # perform shuffling (if requested)
        if self.starting_position_shuffle or self.vehicle_arrangement_shuffle:
            if self.starting_position_shuffle:
                x0 = np.random.uniform(0, self.scenario.length)
            else:
                x0 = self.scenario.initial_config.x0

            veh_ids = deepcopy(self.initial_ids)
            if self.vehicle_arrangement_shuffle:
                random.shuffle(veh_ids)

            initial_positions, initial_lanes = \
                self.scenario.generate_starting_positions(
                    num_vehicles=len(self.initial_ids), x0=x0)

            initial_state = dict()
            for i, veh_id in enumerate(veh_ids):
                route_id = "route" + initial_positions[i][0]

                # replace initial routes, lanes, and positions to reflect
                # new values
                list_initial_state = list(self.initial_state[veh_id])
                list_initial_state[1] = route_id
                list_initial_state[2] = initial_lanes[i]
                list_initial_state[3] = initial_positions[i][1]
                initial_state[veh_id] = tuple(list_initial_state)

                # replace initial positions in initial observations
                self.initial_observations[veh_id]["edge"] = \
                    initial_positions[i][0]
                self.initial_observations[veh_id]["position"] = \
                    initial_positions[i][1]

            self.initial_state = deepcopy(initial_state)

        # # clear all vehicles from the network and the vehicles class

        for veh_id in self.traci_connection.vehicle.getIDList():
            try:
                self.traci_connection.vehicle.remove(veh_id)
                self.traci_connection.vehicle.unsubscribe(veh_id)
                self.vehicles.remove(veh_id)
            except (FatalTraCIError, TraCIException):
                print("Error during start: {}".format(traceback.format_exc()))
                pass

        # clear all vehicles from the network and the vehicles class
        # FIXME (ev, ak) this is weird and shouldn't be necessary
        for veh_id in list(self.vehicles.get_ids()):
            self.vehicles.remove(veh_id)
            try:
                self.traci_connection.vehicle.remove(veh_id)
                self.traci_connection.vehicle.unsubscribe(veh_id)
            except (FatalTraCIError, TraCIException):
                print("Error during start: {}".format(traceback.format_exc()))

        # reintroduce the initial vehicles to the network
        for veh_id in self.initial_ids:
            type_id, route_id, lane_index, lane_pos, speed, pos = \
                self.initial_state[veh_id]

            try:
                self.traci_connection.vehicle.addFull(
                    veh_id,
                    route_id,
                    typeID=str(type_id),
                    departLane=str(lane_index),
                    departPos=str(lane_pos),
                    departSpeed=str(speed))
            except (FatalTraCIError, TraCIException):
                # if a vehicle was not removed in the first attempt, remove it
                # now and then reintroduce it
                self.traci_connection.vehicle.remove(veh_id)
                self.traci_connection.vehicle.addFull(
                    veh_id,
                    route_id,
                    typeID=str(type_id),
                    departLane=str(lane_index),
                    departPos=str(lane_pos),
                    departSpeed=str(speed))

        self.traci_connection.simulationStep()

        # collect subscription information from sumo
        vehicle_obs = self.traci_connection.vehicle.getSubscriptionResults()
        id_lists = self.traci_connection.simulation.getSubscriptionResults()
        tls_obs = self.traci_connection.trafficlight.getSubscriptionResults()

        # store new observations in the vehicles and traffic lights class
        self.vehicles.update(vehicle_obs, id_lists, self)
        self.traffic_lights.update(tls_obs)

        # update the colors of vehicles
        self.update_vehicle_colors()

        self.prev_last_lc = dict()
        for veh_id in self.vehicles.get_ids():
            # re-initialize the vehicles class with the states of the vehicles
            # at the start of a rollout
            self.vehicles.set_absolute_position(veh_id,
                                                self.get_x_by_id(veh_id))

            # re-initialize memory on last lc
            self.prev_last_lc[veh_id] = -float("inf")

        # collect list of sorted vehicle ids
        self.sorted_ids, self.sorted_extra_data = self.sort_by_position()

        states = self.get_state()
        if isinstance(states, dict):
            self.state = {}
            observation = {}
            for key, state in states.items():
                # collect information of the state of the network based on the
                # environment class used
                self.state[key] = np.asarray(state).T

                # collect observation new state associated with action
                observation[key] = np.copy(self.state[key]).tolist()

        else:
            # collect information of the state of the network based on the
            # environment class used
            self.state = np.asarray(states).T

            # observation associated with the reset (no warm-up steps)
            observation = np.copy(states)

        # perform (optional) warm-up steps before training
        for _ in range(self.env_params.warmup_steps):
            observation, _, _, _ = self.step(rl_actions=None)

        return observation

    def additional_command(self):
        """Additional commands that may be performed by the step method."""
        pass

    def apply_rl_actions(self, rl_actions=None):
        """Specify the actions to be performed by the rl agent(s).

        If no actions are provided at any given step, the rl agents default to
        performing actions specified by sumo.

        Parameters
        ----------
        rl_actions: list or numpy ndarray
            list of actions provided by the RL algorithm
        """
        # ignore if no actions are issued
        if rl_actions is None:
            return

        # clip according to the action space requirements
        if isinstance(self.action_space, Box):
            rl_actions = np.clip(
                rl_actions,
                a_min=self.action_space.low,
                a_max=self.action_space.high)

        self._apply_rl_actions(rl_actions)

    def _apply_rl_actions(self, rl_actions):
        raise NotImplementedError

    def apply_acceleration(self, veh_ids, acc):
        """Apply the acceleration requested by a vehicle in sumo.

        Note that, if the sumo-specified speed mode of the vehicle is not
        "aggressive", the acceleration may be clipped by some safety velocity
        or maximum possible acceleration.

        Parameters
        ----------
        veh_ids: list of str
            vehicles IDs associated with the requested accelerations
        acc: numpy ndarray or list of float
            requested accelerations from the vehicles
        """
        for i, vid in enumerate(veh_ids):
            if acc[i] is not None:
                this_vel = self.vehicles.get_speed(vid)
                next_vel = max([this_vel + acc[i] * self.sim_step, 0])
                self.traci_connection.vehicle.slowDown(vid, next_vel, 1)

    def apply_lane_change(self, veh_ids, direction):
        """Apply an instantaneous lane-change to a set of vehicles.

        This method also prevents vehicles from moving to lanes that do not
        exist, and set the "last_lc" variable for RL vehicles that lane changed
        to match the current time step, in order to assist in maintaining a
        lane change duration for these vehicles.

        Parameters
        ----------
        veh_ids: list of str
            vehicles IDs associated with the requested accelerations
        direction: list of {-1, 0, 1}
            -1: lane change to the right
             0: no lane change
             1: lane change to the left

        Raises
        ------
        ValueError
            If any of the direction values are not -1, 0, or 1.
        """
        # if any of the directions are not -1, 0, or 1, raise a ValueError
        if any(d not in [-1, 0, 1] for d in direction):
            raise ValueError(
                "Direction values for lane changes may only be: -1, 0, or 1.")

        for i, veh_id in enumerate(veh_ids):
            # check for no lane change
            if direction[i] == 0:
                continue

            # compute the target lane, and clip it so vehicle don't try to lane
            # change out of range
            this_lane = self.vehicles.get_lane(veh_id)
            this_edge = self.vehicles.get_edge(veh_id)
            target_lane = min(
                max(this_lane + direction[i], 0),
                self.scenario.num_lanes(this_edge) - 1)

            # perform the requested lane action action in TraCI
            if target_lane != this_lane:
                self.traci_connection.vehicle.changeLane(
                    veh_id, int(target_lane), 100000)

                if veh_id in self.vehicles.get_rl_ids():
                    self.prev_last_lc[veh_id] = \
                        self.vehicles.get_state(veh_id, "last_lc")

    def choose_routes(self, veh_ids, route_choices):
        """Update the route choice of vehicles in the network.

        Parameters
        ----------
        veh_ids: list
            list of vehicle identifiers
        route_choices: numpy array or list of floats
            list of edges the vehicle wishes to traverse, starting with the
            edge the vehicle is currently on. If a value of None is provided,
            the vehicle does not update its route
        """
        for i, veh_id in enumerate(veh_ids):
            if route_choices[i] is not None:
                self.traci_connection.vehicle.setRoute(
                    vehID=veh_id, edgeList=route_choices[i])

    def get_x_by_id(self, veh_id):
        """Provide a 1-D representation of the position of a vehicle.

        Note: These values are only meaningful if the specify_edge_starts
        method in the scenario is set appropriately; otherwise, a value of 0 is
        returned for all vehicles.

        Parameters
        ----------
        veh_id: str
            vehicle identifier

        Returns
        -------
        float
            position of a vehicle relative to a certain reference.
        """
        if self.vehicles.get_edge(veh_id) == '':
            # occurs when a vehicle crashes is teleported for some other reason
            return 0.
        return self.scenario.get_x(
            self.vehicles.get_edge(veh_id), self.vehicles.get_position(veh_id))

    def sort_by_position(self):
        """Sort the vehicle ids of vehicles in the network by position.

        The base environment does this by sorting vehicles by their absolute
        position.

        Returns
        -------
        sorted_ids: list <str>
            a list of all vehicle IDs sorted by position
        sorted_extra_data: list or tuple
            an extra component (list, tuple, etc...) containing extra sorted
            data, such as positions. If no extra component is needed, a value
            of None should be returned
        """
        if self.env_params.sort_vehicles:
            sorted_ids = sorted(
                self.vehicles.get_ids(),
                key=self.vehicles.get_absolute_position)
            return sorted_ids, None
        else:
            return self.vehicles.get_ids(), None

    def update_vehicle_colors(self):
        """Modify the color of vehicles if rendering is active.

        The colors of all vehicles are updated as follows:
        - red: autonomous (rl) vehicles
        - white: unobserved human-driven vehicles
        - cyan: observed human-driven vehicles
        """
        # do not change the colors of vehicles if the sumo-gui is not active
        # (in order to avoid slow downs)
        if not self.sumo_params.render:
            return

        for veh_id in self.vehicles.get_rl_ids():
            try:
                # color rl vehicles red
                self.traci_connection.vehicle.setColor(
                    vehID=veh_id, color=RED)
            except (FatalTraCIError, TraCIException):
                pass

        for veh_id in self.vehicles.get_human_ids():
            try:
                if veh_id in self.vehicles.get_observed_ids():
                    # color observed human-driven vehicles cyan
                    color = CYAN
                else:
                    # color unobserved human-driven vehicles white
                    color = WHITE
                self.traci_connection.vehicle.setColor(
                    vehID=veh_id, color=color)
            except (FatalTraCIError, TraCIException):
                pass

        # clear the list of observed vehicles
        for veh_id in self.vehicles.get_observed_ids():
            self.vehicles.remove_observed(veh_id)

    def get_state(self, rl_actions=None):
        """Return the state of the simulation as perceived by the RL agent.

        MUST BE implemented in new environments.

        Returns
        -------
        state: numpy ndarray
            information on the state of the vehicles, which is provided to the
            agent
        """
        raise NotImplementedError

    @property
    def action_space(self):
        """Identify the dimensions and bounds of the action space.

        MUST BE implemented in new environments.

        Returns
        -------
        gym Box or Tuple type
            a bounded box depicting the shape and bounds of the action space
        """
        raise NotImplementedError

    @property
    def observation_space(self):
        """Identify the dimensions and bounds of the observation space.

        MUST BE implemented in new environments.

        Returns
        -------
        gym Box or Tuple type
            a bounded box depicting the shape and bounds of the observation
            space
        """
        raise NotImplementedError

    def compute_reward(self, rl_actions, **kwargs):
        """Reward function for the RL agent(s).

        MUST BE implemented in new environments.
        Defaults to 0 for non-implemented environments.

        Parameters
        ----------
        rl_actions: numpy ndarray
            actions performed by rl vehicles
        kwargs: dict
            other parameters of interest. Contains a "fail" element, which
            is True if a vehicle crashed, and False otherwise

        Returns
        -------
        reward: float or list <float>
        """
        return 0

    def terminate(self):
        """Close the TraCI I/O connection.

        Should be done at end of every experiment. Must be in Env because the
        environment opens the TraCI connection.
        """
        print(
            "Closing connection to TraCI and stopping simulation.\n"
            "Note, this may print an error message when it closes."
        )
        self._close()

    def _close(self):
        self.traci_connection.close()
        self.scenario.close()

    def teardown_sumo(self):
        """Kill the sumo subprocess instance."""
        try:
            os.killpg(self.sumo_proc.pid, signal.SIGTERM)
        except Exception:
            print("Error during teardown: {}".format(traceback.format_exc()))

    def render(self, mode='human'):
        """See parent class (gym.Env)."""
        pass<|MERGE_RESOLUTION|>--- conflicted
+++ resolved
@@ -44,7 +44,6 @@
 # Number of retries on restarting SUMO before giving up
 RETRIES_ON_ERROR = 10
 
-<<<<<<< HEAD
 # pick out the correct class definition
 if serializable_flag and multiagent_flag:
     classdef = (gym.Env, Serializable, MultiAgentEnv)
@@ -54,12 +53,11 @@
     classdef = (gym.Env, MultiAgentEnv)
 else:
     classdef = (gym.Env, )
-=======
+
 # colors for vehicles
 WHITE = (255, 255, 255, 255)
 CYAN = (0, 255, 255, 255)
 RED = (255, 0, 0, 255)
->>>>>>> 4f6c3593
 
 
 class Env(*classdef):
