--- conflicted
+++ resolved
@@ -79,13 +79,8 @@
     @property
     def observation_space(self):
         """See class definition."""
-<<<<<<< HEAD
-        self.obs_var_labels = ['Velocity', 'Absolute_pos']
-        speed = Box(
-=======
         self.obs_var_labels = ["Velocity", "Absolute_pos"]
         return Box(
->>>>>>> 4f6c3593
             low=0,
             high=1,
             shape=(2 * self.vehicles.num_vehicles, ),
@@ -127,7 +122,7 @@
 
         return float(reward)
 
-    def get_state(self, **kwargs):
+    def get_state(self, rl_actions=None):
         """See class definition."""
         speed = [self.vehicles.get_speed(veh_id) / self.scenario.max_speed
                  for veh_id in self.sorted_ids]
