--- conflicted
+++ resolved
@@ -33,23 +33,6 @@
 MEAN_NUM_SECONDS_WAIT_AT_FAST_TRACK = 3
 MEAN_NUM_SECONDS_WAIT_AT_TOLL = 15
 
-<<<<<<< HEAD
-ENV_PARAMS = [
-    "disable_tb",  # whether the toll booth should be active
-    "disable_ramp_metering",  # whether the ramp meter is active
-    "target_velocity",  # velocity to use in reward functions
-    "num_steps",  # horizon
-    "add_rl_if_exit",  # if an RL vehicle exits, place it back at the front
-    "segments",  # number of regions for velocity bottleneck controller
-    "lanes",  # controlled lanes for EarlyLC experiments
-    "symmetric",  # whether lanes in a segment have the same action or not
-    "observed_segments",  # which edges are observed
-]
-
-NET_PARAMS = [
-    "scaling",  # the factor multiplying number of lanes.
-]
-=======
 ADDITIONAL_ENV_PARAMS = {
     # maximum acceleration for autonomous vehicles, in m/s^2
     "max_accel": 3,
@@ -67,18 +50,27 @@
     "target_velocity": 30,
     # if an RL vehicle exits, place it back at the front
     "add_rl_if_exit": True,
+    # number of controlled regions for velocity bottleneck controller
+    "controlled_segments": [("1", 1, True), ("2", 1, True), ("3", 1, True),
+                            ("4", 1, True), ("5", 1, True)],
+    # whether lanes in a segment have the same action or not
+    "symmetric": False,
+    # which edges are observed
+    "observed_segments": [("1", 1), ("2", 1), ("3", 1), ("4", 1), ("5", 1)],
+    # whether the inflow should be reset on each rollout
+    "reset_inflow": False
 }
->>>>>>> 0fe6c9cf
+
+ADDITIONAL_NET_PARAMS = [
+    "scaling",  # the factor multiplying number of lanes.
+]
 
 START_RECORD_TIME = 0.0
 PERIOD = 10.0
 
-<<<<<<< HEAD
+
 class BridgeTollEnv(Env):
-=======
-class BridgeTollEnv(LaneChangeAccelEnv):
-
->>>>>>> 0fe6c9cf
+
     def __init__(self, env_params, sumo_params, scenario):
         """Environment used as a simplified representation of the toll booth
         portion of the bay bridge. Contains ramp meters, and a toll both.
@@ -93,62 +85,53 @@
             if p not in env_params.additional_params:
                 raise KeyError('Environment parameter "{}" not supplied'.
                                format(p))
+        for p in ADDITIONAL_NET_PARAMS.keys():
+            if p not in scenario.net_params.additional_params:
+                raise KeyError('Net parameter "{}" not supplied'.
+                               format(p))
 
         self.num_rl = deepcopy(scenario.vehicles.num_rl_vehicles)
         super().__init__(env_params, sumo_params, scenario)
         env_add_params = self.env_params.additional_params
         # tells how scaled the number of lanes are
-        self.scaling = scenario.net_params.additional_params.get("scaling", 1)
+        self.scaling = scenario.net_params.additional_params.get("scaling")
         self.edge_dict = defaultdict(list)
         self.cars_waiting_for_toll = dict()
         self.cars_before_ramp = dict()
         self.toll_wait_time = np.abs(
             np.random.normal(MEAN_NUM_SECONDS_WAIT_AT_TOLL / self.sim_step,
-                             4 / self.sim_step, NUM_TOLL_LANES*self.scaling))
+                             4 / self.sim_step, NUM_TOLL_LANES * self.scaling))
         self.fast_track_lanes = range(int(np.ceil(1.5 * self.scaling)),
                                       int(np.ceil(2.6 * self.scaling)))
-<<<<<<< HEAD
-        self.tb_state = ""
-=======
+
         self.tl_state = ""
         self.disable_tb = env_params.get_additional_param("disable_tb")
         self.disable_ramp_metering = \
             env_params.get_additional_param("disable_ramp_metering")
         self.add_rl_if_exit = env_params.get_additional_param("add_rl_if_exit")
->>>>>>> 0fe6c9cf
         self.rl_id_list = deepcopy(self.vehicles.get_rl_ids())
 
         self.next_period = START_RECORD_TIME / self.sim_step
         self.cars_arrived = 0
 
-<<<<<<< HEAD
-        if "disable_tb" in env_params.additional_params:
-            self.disable_tb = env_params.get_additional_param("disable_tb")
-
-        if "disable_ramp_metering" in env_params.additional_params:
-            self.disable_ramp_metering = \
-                env_params.get_additional_param("disable_ramp_metering")
         # values for the ramp meter
-        self.n_crit = env_add_params.get("n_crit", 8) # capacity drop value 8 is best value so far
-        self.q_max = env_add_params.get("q_max", 1100) #FIXME(ev) calibrate
-        self.q_min = env_add_params.get("q_min", .25*1100) #FIXME(ev) calibrate
-        self.q = self.q_min # ramp meter feedback controller
+        self.n_crit = env_add_params.get("n_crit", 8)
+        self.q_max = env_add_params.get("q_max", 1100)
+        self.q_min = env_add_params.get("q_min", .25 * 1100)
+        self.q = self.q_min  # ramp meter feedback controller
         self.feedback_update_time = env_add_params.get("feedback_update", 15)
         self.feedback_timer = 0.0
         self.cycle_time = 6
         cycle_offset = 8
-        self.ramp_state = np.linspace(0, cycle_offset*self.scaling*MAX_LANES,
+        self.ramp_state = np.linspace(0, cycle_offset * self.scaling * MAX_LANES,
                                       self.scaling * MAX_LANES)
         self.green_time = 4
         self.red_min = 2
-        self.feedback_coeff = env_add_params.get("feedback_coeff", 20) #FIXME(ev) calibrate
-
-        self.smoothed_num = np.zeros(10) # averaged number of vehs in '4'
+        self.feedback_coeff = env_add_params.get("feedback_coeff", 20)
+
+        self.smoothed_num = np.zeros(10)  # averaged number of vehs in '4'
         self.outflow_index = 0
 
-
-=======
->>>>>>> 0fe6c9cf
     def additional_command(self):
         # print(self.vehicles.get_outflow_rate(100))
         super().additional_command()
@@ -212,17 +195,20 @@
                 veh_id, pos = car
                 if pos > RAMP_METER_AREA:
                     if veh_id not in self.cars_waiting_for_toll:
+                        traci_veh = self.traci_connection.vehicle
                         # Disable lane changes inside Toll Area
                         lane_change_mode = \
                             self.vehicles.get_lane_change_mode(veh_id)
-                        color = self.traci_connection.vehicle.getColor(veh_id)
-                        self.cars_before_ramp[veh_id] = {"lane_change_mode": lane_change_mode, "color": color}
-                        self.traci_connection.vehicle.setLaneChangeMode(veh_id, 512)
-                        self.traci_connection.vehicle.setColor(veh_id, (0, 255, 255, 255))
+                        color = traci_veh.getColor(veh_id)
+                        self.cars_before_ramp[veh_id] = {"lane_change_mode":
+                                                             lane_change_mode,
+                                                         "color": color}
+                        traci_veh.setLaneChangeMode(veh_id, 512)
+                        traci_veh.setColor(veh_id, (0, 255, 255, 255))
 
     def alinea(self):
-        """Implementation of ALINEA from Toll Plaza Merging Traffic Control for
-            Throughput Maximization"""
+        """Implementation of ALINEA from Toll Plaza Merging Traffic Control
+           for Throughput Maximization"""
         self.feedback_timer += self.sim_step
         self.ramp_state += self.sim_step
         if self.feedback_timer > self.feedback_update_time:
@@ -231,10 +217,12 @@
             # find all the vehicles in an edge
             veh_ids = self.vehicles.get_ids_by_edge('4')
             N = len(veh_ids)
-            self.q = np.clip(self.q + self.feedback_coeff*(self.n_crit - np.average(self.smoothed_num)),
+            q_update = self.feedback_coeff * (self.n_crit -
+                                              np.average(self.smoothed_num))
+            self.q = np.clip(self.q + q_update,
                              a_min=self.q_min, a_max=self.q_max)
             # convert q to cycle time
-            self.cycle_time = 7200/self.q
+            self.cycle_time = 7200 / self.q
 
         # now apply the ramp meter
         self.ramp_state %= self.cycle_time
@@ -243,7 +231,6 @@
         tl_mask = (self.ramp_state <= self.green_time)
         colors = ['G' if val else 'r' for val in tl_mask]
         self.traffic_lights.set_state('3', ''.join(colors), self)
-
 
     def apply_toll_bridge_control(self):
         cars_that_have_left = []
@@ -308,13 +295,14 @@
                 tlsID=TB_TL_ID, state=newTLState)
 
     def distance_to_bottleneck(self, veh_id):
-        pre_bottleneck_edges = {str(i): self.scenario.edge_length(str(i)) for i in [1, 2, 3]}
+        pre_bottleneck_edges = {str(i): self.scenario.edge_length(str(i))
+                                for i in [1, 2, 3]}
         edge_pos = self.vehicles.get_position(veh_id)
         edge = self.vehicles.get_edge(veh_id)
         if edge in pre_bottleneck_edges:
             total_length = pre_bottleneck_edges[edge] - edge_pos
-            for next_edge in range(int(edge)+1, 4):
-                total_length+=pre_bottleneck_edges[str(next_edge)]
+            for next_edge in range(int(edge) + 1, 4):
+                total_length += pre_bottleneck_edges[str(next_edge)]
             return total_length
         else:
             return -1
@@ -324,27 +312,34 @@
 
     def get_bottleneck_density(self, lanes=None):
         BOTTLE_NECK_LEN = 280
+        bottleneck_ids = self.vehicles.get_ids_by_edge(['3', '4'])
         if lanes:
-            veh_ids = [veh_id for veh_id in self.vehicles.get_ids_by_edge(['3', '4']) \
-                       if str(self.vehicles.get_edge(veh_id))+ "_" + str(self.vehicles.get_lane(veh_id)) in lanes]
+            veh_ids = [veh_id for veh_id in bottleneck_ids \
+                       if str(self.vehicles.get_edge(veh_id)) + "_" +
+                       str(self.vehicles.get_lane(veh_id)) in lanes]
         else:
             veh_ids = self.vehicles.get_ids_by_edge(['3', '4'])
         return len(veh_ids) / BOTTLE_NECK_LEN
 
     def get_avg_bottleneck_velocity(self):
         veh_ids = self.vehicles.get_ids_by_edge(['3', '4', '5'])
-        return sum(self.vehicles.get_speed(veh_ids))/len(veh_ids) if len(veh_ids) != 0 else 0
+        return sum(self.vehicles.get_speed(veh_ids)) / len(veh_ids) \
+            if len(veh_ids) != 0 else 0
+
     # Dummy action and observation spaces
     @property
     def action_space(self):
         return Box(low=-float("inf"), high=float("inf"), shape=(1,),
                    dtype=np.float32)
+
     @property
     def observation_space(self):
         return Box(low=-float("inf"), high=float("inf"), shape=(1,),
                    dtype=np.float32)
+
     def get_state(self):
         return np.asarray([1])
+
 
 class BottleNeckEnv(BridgeTollEnv):
     """Environment used to train vehicles to effectively
@@ -560,11 +555,6 @@
                 lane_num = self.rl_id_list.index(rl_id) % \
                            MAX_LANES * self.scaling
                 # reintroduce it at the start of the network
-                # FIXME(ev) the try is for when we've already
-                # FIXME called to introduce
-                # FIXME but the introduce has been blocked by an inflow
-                # FIXME a better way would be keeping track of when
-                # FIXME we have made this call
                 try:
                     self.traci_connection.vehicle.addFull(
                         rl_id, 'route1', typeID=str('rl'),
@@ -575,9 +565,9 @@
 
 
 class DesiredVelocityEnv(BridgeTollEnv):
-    """Environment used to train vehicles to effectively pass through a bottleneck
-       by specifying the velocity that RL vehicles should attempt to travel
-       in certain regions of space
+    """Environment used to train vehicles to effectively pass
+       through a bottleneck by specifying the velocity that RL vehicles
+       should attempt to travel in certain regions of space
 
        States
        ------
@@ -599,10 +589,12 @@
     def __init__(self, env_params, sumo_params, scenario):
 
         # default (edge, segment, controlled) status
+        add_env_params = self.env_params.additional_params
         default = [("1", 1, True), ("2", 1, True), ("3", 1, True),
                    ("4", 1, True), ("5", 1, True)]
-        super(DesiredVelocityEnv, self).__init__(env_params, sumo_params, scenario)
-        self.segments = self.env_params.additional_params.get("segments", default)
+        super(DesiredVelocityEnv, self).__init__(env_params,
+                                                 sumo_params, scenario)
+        self.segments = add_env_params.get("controlled_segments", default)
 
         # number of segments for each edge
         self.num_segments = [segment[1] for segment in self.segments]
@@ -610,23 +602,21 @@
         # whether an edge is controlled
         self.is_controlled = [segment[2] for segment in self.segments]
 
-        self.num_controlled_segments = [segment[1] for segment in self.segments if segment[2]]
+        self.num_controlled_segments = [segment[1] for segment in
+                                        self.segments if segment[2]]
 
         # sum of segments
-        self.total_segments = int(np.sum([segment[1] for segment in self.segments]))
+        self.total_segments = int(np.sum([segment[1] for
+                                          segment in self.segments]))
         # sum of controlled segments
-        self.total_controlled_segments = int(np.sum([segment[1]
-                                                     for segment in self.segments
-                                                     if segment[2]]))
+        segment_list = [segment[1] for segment in self.segments if segment[2]]
+        self.total_controlled_segments = int(np.sum(segment_list))
 
         # list of controlled edges for comparison
         self.controlled_edges = [segment[0] for segment in self.segments
                                  if segment[2]]
 
-        # list of controlled lanes
-        lanes_list = [str(i) for i in range(MAX_LANES*self.scaling)]
         additional_params = self.env_params.additional_params
-        self.controlled_lanes = additional_params.get("lanes", lanes_list)
 
         # for convenience, construct the relevant positions defining
         # segments within edges
@@ -638,9 +628,7 @@
             self.slices[edge] = np.linspace(0, edge_length, num_segments + 1)
 
         # get info for observed segments
-        default_obs = [("1", 1), ("2", 1), ("3", 1),
-                   ("4", 1), ("5", 1)]
-        self.obs_segments = self.env_params.additional_params.get("observed_segments", default_obs)
+        self.obs_segments = additional_params.get("observed_segments")
 
         # number of segments for each edge
         self.num_obs_segments = [segment[1] for segment in self.obs_segments]
@@ -652,16 +640,15 @@
         self.obs_slices = {}
         for edge, num_segments in self.obs_segments:
             edge_length = self.scenario.edge_length(edge)
-            self.obs_slices[edge] = np.linspace(0, edge_length, num_segments + 1)
-
-        # self.symmetric is True if all lanes in a segment have same action, else False
-        self.symmetric = additional_params.get("symmetric", True)
-
-
+            self.obs_slices[edge] = np.linspace(0, edge_length,
+                                                num_segments + 1)
+
+        # self.symmetric is True if all lanes in a segment
+        # have same action, else False
+        self.symmetric = additional_params.get("symmetric")
 
         # action index tells us, given an edge and a lane,the offset into
-        # rl_actions that we should take. The indexing order is
-        # FIXME (ev) add comments
+        # rl_actions that we should take.
         self.action_index = [0]
         for i, (edge, segment, controlled) in enumerate(self.segments[:-1]):
             if self.symmetric:
@@ -672,33 +659,13 @@
                 self.action_index += [self.action_index[i] +
                                       segment * controlled * num_lanes]
 
-        # FIXME(implement this scheme)
-        # contruct an indexing to be used for figuring out which
-        # set of actions apply to a lane
-        # self.lane_index = {lane:ind*self.total_controlled_segments
-        #                       for ind,lane
-        #                       in enumerate(self.controlled_lanes)}
-        #
-        # # number of controlled segments up to and including edge 4
-        # until_four = int(np.sum([segment[1] for segment in self.segments[:4] if segment[2]]))
-        # # number of controlled segments up to and including edge 3
-        # until_three = int(np.sum([segment[1] for segment in self.segments[:3] if segment[2]]))
-        # self.lane_index = {}
-        # for ind, lane in enumerate(self.controlled_lanes):
-        #     if lane < self.scaling:  # full length
-        #         self.lane_index[lane] = ind*self.total_controlled_segments
-        #     elif lane < self.scaling*2:  # half length
-        #         self.lane_index[lane] = ind*until_four
-        #     else:  # goes away in first level
-        #         self.lane_index[lane] = ind*until_three
-
     @property
     def observation_space(self):
         num_obs = 0
         # density and velocity for rl and non-rl vehicles per segment
         # Last element is the outflow
         for segment in self.obs_segments:
-            num_obs += 4*segment[1] * self.scenario.num_lanes(segment[0])
+            num_obs += 4 * segment[1] * self.scenario.num_lanes(segment[0])
         num_obs += 1
         return Box(low=-float("inf"), high=float("inf"), shape=(num_obs,),
                    dtype=np.float32)
@@ -712,9 +679,9 @@
             for segment in self.segments:  # iterate over segments
                 if segment[2]:  # if controlled
                     num_lanes = self.scenario.num_lanes(segment[0])
-                    action_size += num_lanes*segment[1]
+                    action_size += num_lanes * segment[1]
         return Box(low=-1.5, high=1.0,
-                   shape=(int(action_size),), 
+                   shape=(int(action_size),),
                    dtype=np.float32)
 
     def get_state(self):
@@ -737,7 +704,8 @@
             lane_list = self.vehicles.get_lane(ids)
             pos_list = self.vehicles.get_position(ids)
             for i, id in enumerate(ids):
-                segment = np.searchsorted(self.obs_slices[edge], pos_list[i]) - 1
+                segment = np.searchsorted(self.obs_slices[edge],
+                                          pos_list[i]) - 1
                 if id in self.vehicles.get_rl_ids():
                     rl_vehicle_speeds[segment, lane_list[i]] \
                         += self.vehicles.get_speed(id)
@@ -757,20 +725,24 @@
             rl_speeds_list += rl_vehicle_speeds.flatten().tolist()
 
         unnorm_veh_list = np.asarray(num_vehicles_list) * \
-                                 NUM_VEHICLE_NORM
+                          NUM_VEHICLE_NORM
         unnorm_rl_list = np.asarray(num_rl_vehicles_list) * \
-                                 NUM_VEHICLE_NORM
+                         NUM_VEHICLE_NORM
         # compute the mean speed if the speed isn't zero
+        num_rl = len(num_rl_vehicles_list)
+        num_veh = len(num_vehicles_list)
         mean_speed = np.nan_to_num([vehicle_speeds_list[i] / unnorm_veh_list[i]
                                     if int(unnorm_veh_list[i]) else 0
-                                    for i in range(len(num_vehicles_list))])/50
+                                    for i in range(num_veh)])
+        mean_speed_norm = mean_speed / 50
         mean_rl_speed = np.nan_to_num([rl_speeds_list[i] / unnorm_rl_list[i]
                                        if int(unnorm_rl_list[i]) else 0
-                                       for i in range(len(num_rl_vehicles_list))
+                                       for i in range(num_rl)
                                        ]) / 50
-        outflow = np.asarray(self.vehicles.get_outflow_rate(20*self.sim_step)/2000.0)
+        outflow = np.asarray(self.vehicles.get_outflow_rate(20 * self.sim_step)
+                             / 2000.0)
         return np.concatenate((num_vehicles_list, num_rl_vehicles_list,
-                               mean_speed, mean_rl_speed, [outflow]))
+                               mean_speed_norm, mean_rl_speed, [outflow]))
 
     def _apply_rl_actions(self, actions):
         """
@@ -781,30 +753,20 @@
         """
         rl_actions = actions
 
-        # RLLIB STUFF
-        # rl_actions = (20*actions).clip(self.action_space.low, self.action_space.high)
-
         for rl_id in self.vehicles.get_rl_ids():
             edge = self.vehicles.get_edge(rl_id)
             lane = self.vehicles.get_lane(rl_id)
             if edge:
                 # If in outer lanes, on a controlled edge, in a controlled lane
-                if edge[0] != ':' and edge in self.controlled_edges: #and lane in self.controlled_lanes:
+                if edge[0] != ':' and edge in self.controlled_edges:
                     pos = self.vehicles.get_position(rl_id)
 
                     if not self.symmetric:
                         num_lanes = self.scenario.num_lanes(edge)
                         # find what segment we fall into
                         bucket = np.searchsorted(self.slices[edge], pos) - 1
-                        # print('vehicle ', rl_id)
-                        # print('the vehicle on edge', edge)
-                        # print('and lane', lane)
-                        # print('will get action ', int(lane) + bucket*num_lanes
-                        #                         + self.action_index[int(edge) - 1])
-                        action = rl_actions[int(lane) + bucket*num_lanes
+                        action = rl_actions[int(lane) + bucket * num_lanes
                                             + self.action_index[int(edge) - 1]]
-                        # print('the action is', action)
-                        # print('its speed is', self.vehicles.get_speed(rl_id))
 
                     else:
                         # find what segment we fall into
@@ -812,9 +774,10 @@
                         action = rl_actions[bucket +
                                             self.action_index[int(edge) - 1]]
 
-                    max_speed_curr = self.traci_connection.vehicle.getMaxSpeed(rl_id)
+                    traci_veh = self.traci_connection.vehicle
+                    max_speed_curr = traci_veh.getMaxSpeed(rl_id)
                     next_max = np.clip(max_speed_curr + action, 0.01, 23.0)
-                    self.traci_connection.vehicle.setMaxSpeed(rl_id, next_max)
+                    traci_veh.setMaxSpeed(rl_id, next_max)
 
                 else:
                     # set the desired velocity of the controller to the default
@@ -822,12 +785,10 @@
 
     def compute_reward(self, state, rl_actions, **kwargs):
 
-        reward = self.vehicles.get_outflow_rate(10*self.sim_step)/200.0 #+ \
-            #0.01*rewards.desired_velocity(self)/self.max_speed
-
-        #penalize high density in the bottleneck
+        reward = self.vehicles.get_outflow_rate(10 * self.sim_step) / 200.0
+
+        # penalize high density in the bottleneck
         # bottleneck_ids = self.vehicles.get_ids_by_edge('4')
-        # # FIXME(ev) convert to passed in env param
         # bottleneck_threshold = 35  # could be 10 also
         # if len(bottleneck_ids) > bottleneck_threshold:
         #     reward -= len(bottleneck_ids) - bottleneck_threshold
@@ -836,279 +797,50 @@
 
         return reward
 
-
-
     def reset(self):
-        #print(self.vehicles.get_outflow_rate(10000))
-        flow_rate = np.random.uniform(1000, 2000) * self.scaling
-        print('flow rate is ', flow_rate)
-        for _ in range(100):
-            try:
-                inflow = InFlows()
-                inflow.add(veh_type="followerstopper", edge="1",
-                                vehs_per_hour = flow_rate*.1,
-                                 departLane = "random", departSpeed=10)
-                inflow.add(veh_type="human", edge="1",
-                           vehs_per_hour=flow_rate*.9,
-                           departLane="random", departSpeed=10)
-                additional_net_params = {"scaling": self.scaling}
-                net_params = NetParams(in_flows=inflow,
-                                       no_internal_links=False, additional_params=additional_net_params)
-                vehicles = Vehicles()
-                vehicles.add(veh_id="human",
-                             speed_mode=9,
-                             lane_change_controller=(SumoLaneChangeController, {}),
-                             routing_controller=(ContinuousRouter, {}),
-                             lane_change_mode=0,  # 1621,#0b100000101,
-                             num_vehicles=1 * self.scaling)
-                vehicles.add(veh_id="followerstopper",
-                             acceleration_controller=(RLController,
-                                                      {"fail_safe": "instantaneous"}),
-                             lane_change_controller=(SumoLaneChangeController, {}),
-                             routing_controller=(ContinuousRouter, {}),
-                             speed_mode=9,
-                             lane_change_mode=0,
-                             num_vehicles=1 * self.scaling)
-                self.vehicles = vehicles
-                self.scenario = self.scenario.__class__(
-                            name=self.scenario.name, generator_class=self.scenario.generator_class,
-                            vehicles=vehicles, net_params=net_params,
-                            initial_config=self.scenario.initial_config, traffic_lights=self.scenario.traffic_lights)
-
-                # perform the generic reset function
-                observation = super().reset()
-
-                # reset the timer to zero
-                self.time_counter = 0
-
-                return observation
-            except Exception as e:
-                print('error on reset ', e)
-
-
-
-class MultiBottleNeckEnv(BottleNeckEnv):
-    """Multiagent environment used to train vehicles
-    to effectively pass through a bottleneck.
-
-       States
-       ------
-       An observation is the edge position, speed, lane, and edge number of the
-       AV, the distance to and velocity of the vehicles
-       in front and behind the AV for all lanes. Additionally, we pass the
-       density and average velocity of all edges. Finally, we add the
-       position and velocity of all other AVs in order of the list
-       Additionally, we pad with zeros
-       in case an AV has exited the system.
-       Note: the vehicles are arranged in an initial order, so we pad
-       the missing vehicle at its normal position in the order
-
-       Actions
-       -------
-       The action space consist of a list of lists in which
-       the first half of each list
-       is accelerations and the second half is a direction for lane changing
-       that we round
-
-       Rewards
-       -------
-       The reward is the two-norm of the difference between the speed of all
-       vehicles in the network and some desired speed. To this we add
-       a positive reward for moving the vehicles forward and a
-       penalty for lane changing
-
-       Termination
-       -----------
-       A rollout is terminated once the time horizon is reached.
-
-       """
-
-    @property
-    def observation_space(self):
-        num_edges = len(self.scenario.get_edge_list())
-        num_rl_veh = self.num_rl
-        num_obs = 2 * num_edges + 4 * MAX_LANES * self.scaling + 4 * num_rl_veh
-        print("--------------")
-        print("--------------")
-        print("--------------")
-        print("--------------")
-        print(num_obs)
-        print("--------------")
-        print("--------------")
-        print("--------------")
-        print("--------------")
-        return Tuple(tuple(Box(low=-float("inf"), high=float("inf"),
-                               shape=(num_obs,), dtype=np.float32)
-                           for _ in range(self.num_rl)))
-
-    @property
-    def action_space(self):
-        return [self.lane_change_action_space() for _ in range(self.num_rl)]
-
-    def lane_change_action_space(self):
-        """
-        See parent class
-        Actions are:
-         - a (continuous) acceleration from max-deacc to max-acc
-         - a (continuous) lane-change action from -1 to 1,
-           used to determine the lateral direction the vehicle will take.
-        """
-        max_decel = -abs(self.env_params.additional_params["max_decel"])
-        max_accel = self.env_params.additional_params["max_accel"]
-
-        lb = [-abs(max_decel), -1]
-        ub = [max_accel, 1]
-
-        return Box(np.array(lb), np.array(ub), dtype=np.float32)
-
-    def get_state(self):
-
-        headway_scale = 1000
-
-        rl_ids = self.rl_id_list
-        obs_list = []
-        for veh_id in rl_ids:
-            rl_obs = np.empty(0)
-            # if the vehicle is in the system, look for it
-            if veh_id in self.vehicles.get_rl_ids():
-                # rearrange both rl_id_list and rl_ids to have the right order
-                # maximal number of ids
-                all_rl_ids = deepcopy(rl_ids)
-                all_index = all_rl_ids.index(veh_id)
-                # list with possibly missing ids
-                local_ids = deepcopy(self.vehicles.get_rl_ids())
-                local_index = local_ids.index(veh_id)
-                del all_rl_ids[all_index]
-                del local_ids[local_index]
-                all_rl_ids = [veh_id] + all_rl_ids
-                local_ids = [veh_id] + local_ids
-
-                # Get the info for for all the vehicles
-                id_counter = 0
-                for av_id in local_ids:
-                    # check if we have skipped a vehicle, if not, pad
-                    rl_id_num = all_rl_ids.index(av_id)
-                    if rl_id_num != id_counter:
-                        rl_obs = np.concatenate((rl_obs,
-                                                 np.zeros(4 * (rl_id_num -
-                                                               id_counter))))
-                        id_counter = rl_id_num + 1
-                    else:
-                        id_counter += 1
-                        rl_obs = np.concatenate((rl_obs,
-                                                 self.get_vehicle_info(av_id)))
-                # if all the missing vehicles are at the end, pad
-                diff = self.num_rl - int(rl_obs.shape[0] / 4)
-                if diff > 0:
-                    rl_obs = np.concatenate((rl_obs, np.zeros(4 * diff)))
-
-                # relative vehicles data (lane headways,
-                # tailways, vel_ahead, and vel_behind)
-                num_lanes = MAX_LANES * self.scaling
-                headway = np.asarray([1000 for _ in
-                                      range(num_lanes)]) / headway_scale
-                tailway = np.asarray([1000 for _ in
-                                      range(num_lanes)]) / headway_scale
-                vel_in_front = np.asarray([0 for _ in
-                                           range(num_lanes)]) / self.max_speed
-                vel_behind = np.asarray([0 for _ in
-                                         range(num_lanes)]) / self.max_speed
-
-                lane_leaders = self.vehicles.get_lane_leaders(veh_id)
-                lane_followers = self.vehicles.get_lane_followers(veh_id)
-                lane_headways = self.vehicles.get_lane_headways(veh_id)
-                lane_tailways = self.vehicles.get_lane_tailways(veh_id)
-                headway[0:len(lane_headways)] = (np.asarray(lane_headways) /
-                                                 headway_scale)
-                tailway[0:len(lane_tailways)] = (np.asarray(lane_tailways) /
-                                                 headway_scale)
-                for i, lane_leader in enumerate(lane_leaders):
-                    if lane_leader != '':
-                        vel_in_front[i] = (self.vehicles.get_speed(lane_leader)
-                                           / self.max_speed)
-                for i, lane_follower in enumerate(lane_followers):
-                    if lane_followers != '':
-                        vel_behind[i] = (self.vehicles.get_speed(lane_follower)
-                                         / self.max_speed)
-
-                relative_obs = np.concatenate((headway, tailway,
-                                               vel_in_front, vel_behind))
-            # otherwise, just pass zeros
-            else:
-                rl_obs = np.zeros(4 * self.num_rl)
-                relative_obs = np.zeros(4 * MAX_LANES * self.scaling)
-
-            # per edge data (average speed, density
-            edge_obs = []
-            for edge in self.scenario.get_edge_list():
-                veh_ids = self.vehicles.get_ids_by_edge(edge)
-                if len(veh_ids) > 0:
-                    avg_speed = (sum(self.vehicles.get_speed(veh_ids))
-                                 / len(veh_ids)) / self.max_speed
-                    density = len(veh_ids) / self.scenario.edge_length(edge)
-                    edge_obs += [avg_speed, density]
-                else:
-                    edge_obs += [0, 0]
-
-            obs_list.append(np.concatenate((rl_obs, relative_obs,
-                                            edge_obs)))
-
-        return obs_list
-
-    def compute_reward(self, state, rl_actions, **kwargs):
-        num_rl = self.num_rl
-        lane_change_acts = np.abs(np.round(rl_actions[1::2])[:num_rl])
-        return rewards.max_edge_velocity(self, ["4", "5"]) + \
-               rewards.rl_forward_progress(self, gain=0.1) - \
-               rewards.boolean_action_penalty(lane_change_acts, gain=1.0)
-
-    def _apply_rl_actions(self, rl_actions):
-        """
-        See parent class
-
-        Apply a lane change for a multi-agent system
-        """
-        accelerations = []
-        directions = []
-        for veh_id in self.vehicles.get_rl_ids():
-            index = self.rl_id_list.index(veh_id)
-            accelerations.append(rl_actions[index][0][0])
-            direction = np.round(rl_actions[index][0][1]).clip(min=-1, max=1)
-
-            # if we have lane changed recently or are on a junction
-            try:
-                if self.time_counter <= self.lane_change_duration + \
-                        self.vehicles.get_state(veh_id, 'last_lc') or \
-                        self.vehicles.get_edge(veh_id)[0] == ':':
-                    direction = 0
-            except:
-                direction = 0
-            directions.append(direction)
-
-        self.apply_acceleration(self.vehicles.get_rl_ids(),
-                                acc=accelerations)
-        self.apply_lane_change(self.vehicles.get_rl_ids(),
-                               direction=directions)
-
-    # ===============================
-    # ============ UTILS ============
-    # ===============================
-    def get_vehicle_info(self, veh_id):
-        """
-        Gets standard information for the state space
-        :return: list containing edge num, edge position, speed, and lane
-        """
-        edge_num = self.vehicles.get_edge(veh_id)
-        if edge_num is None:
-            edge_num = -1
-        elif edge_num == '':
-            edge_num = -1
-        elif edge_num[0] == ':':
-            edge_num = -1
-        else:
-            edge_num = int(edge_num) / 6
-        veh_obs = [self.get_x_by_id(veh_id) / 1000,
-                   self.vehicles.get_speed(veh_id) / self.max_speed,
-                   self.vehicles.get_lane(veh_id) / MAX_LANES,
-                   edge_num / 5]
-        return veh_obs+        if self.env_params.additional_params.get("reset_inflow"):
+            flow_rate = np.random.uniform(1000, 2000) * self.scaling
+            print('flow rate is ', flow_rate)
+            for _ in range(100):
+                try:
+                    inflow = InFlows()
+                    inflow.add(veh_type="followerstopper", edge="1",
+                               vehs_per_hour=flow_rate * .1,
+                               departLane="random", departSpeed=10)
+                    inflow.add(veh_type="human", edge="1",
+                               vehs_per_hour=flow_rate * .9,
+                               departLane="random", departSpeed=10)
+                    additional_net_params = {"scaling": self.scaling}
+                    net_params = NetParams(in_flows=inflow,
+                                           no_internal_links=False,
+                                           additional_params=additional_net_params)
+                    vehicles = Vehicles()
+                    vehicles.add(veh_id="human",
+                                 speed_mode=9,
+                                 lane_change_controller=(SumoLaneChangeController, {}),
+                                 routing_controller=(ContinuousRouter, {}),
+                                 lane_change_mode=0,  # 1621,#0b100000101,
+                                 num_vehicles=1 * self.scaling)
+                    vehicles.add(veh_id="followerstopper",
+                                 acceleration_controller=(RLController,
+                                                          {"fail_safe": "instantaneous"}),
+                                 lane_change_controller=(SumoLaneChangeController, {}),
+                                 routing_controller=(ContinuousRouter, {}),
+                                 speed_mode=9,
+                                 lane_change_mode=0,
+                                 num_vehicles=1 * self.scaling)
+                    self.vehicles = vehicles
+                    self.scenario = self.scenario.__class__(
+                        name=self.scenario.name, generator_class=self.scenario.generator_class,
+                        vehicles=vehicles, net_params=net_params,
+                        initial_config=self.scenario.initial_config, traffic_lights=self.scenario.traffic_lights)
+
+                except Exception as e:
+                    print('error on reset ', e)
+                    # perform the generic reset function
+        observation = super().reset()
+
+        # reset the timer to zero
+        self.time_counter = 0
+
+        return observation