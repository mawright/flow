--- conflicted
+++ resolved
@@ -260,10 +260,7 @@
                  initial_config,
                  scenario,
                  env_version_num=0):
-<<<<<<< HEAD
-=======
     """Register an environmnet with OpenAI gym."""
->>>>>>> bc97132e
     num_steps = env_params.horizon
     register(
         id=env_name + '-v' + str(env_version_num),
@@ -286,10 +283,7 @@
 
 
 def printxml(t, fn):
-<<<<<<< HEAD
-=======
     """Print information from a dict into an xml file."""
->>>>>>> bc97132e
     etree.ElementTree(t).write(
         fn, pretty_print=True, encoding='UTF-8', xml_declaration=True)
 
