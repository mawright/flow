from flow.controllers.car_following_models import SumoCarFollowingController
from flow.controllers.rlcontroller import RLController
from flow.controllers.lane_change_controllers import SumoLaneChangeController
import collections
import logging
from bisect import bisect_left
import itertools
import numpy as np

import traci.constants as tc

from flow.core.params import SumoCarFollowingParams, SumoLaneChangeParams

SPEED_MODES = {"aggressive": 0, "no_collide": 1, "right_of_way": 25,
               "all_checks": 31}
<<<<<<< HEAD
LC_MODES = {"aggressive": 0, "no_lat_collide": 512, "strategic": 853}
=======
LC_MODES = {"aggressive": 0, "no_lat_collide": 512, "strategic": 1621}
>>>>>>> 8ac6cc29


class Vehicles:

    def __init__(self):
        """Base vehicle class.

        This is used to describe the state of all vehicles in the network.
        State information on the vehicles for a given time step can be set or
        retrieved from this class.
        """
        self.__ids = []  # ids of all vehicles
        self.__human_ids = []  # ids of human-driven vehicles
        self.__controlled_ids = []  # ids of flow-controlled vehicles
        self.__controlled_lc_ids = []  # ids of flow lc-controlled vehicles
        self.__rl_ids = []  # ids of rl-controlled vehicles
        self.__observed_ids = []  # ids of the observed vehicles

        # vehicles: Key = Vehicle ID, Value = Dictionary describing the vehicle
        # Ordered dictionary used to keep neural net inputs in order
        self.__vehicles = collections.OrderedDict()

        # create a sumo_observations variable that will carry all information
        # on the state of the vehicles for a given time step
        self.__sumo_obs = None

        self.num_vehicles = 0  # total number of vehicles in the network
        self.num_rl_vehicles = 0  # number of rl vehicles in the network
        self.num_types = 0  # number of unique types of vehicles in the network
        self.types = []  # types of vehicles in the network
        self.initial_speeds = []  # speed of vehicles at the start of a rollout

        # contains the parameters associated with each type of vehicle
        self.type_parameters = dict()

        # contain the minGap attribute of each type of vehicle
        self.minGap = dict()

        # list of vehicle ids located in each edge in the network
        self._ids_by_edge = dict()

        # number of vehicles that entered the network for every time-step
        self._num_departed = []

        # number of vehicles to exit the network for every time-step
        self._num_arrived = []

        # simulation step size
        self.sim_step = 0

        # initial state of the vehicles class, used for serialization purposes
        self.initial = []

    def add(self,
            veh_id,
            acceleration_controller=(SumoCarFollowingController, {}),
            lane_change_controller=(SumoLaneChangeController, {}),
            routing_controller=None,
            initial_speed=0,
            num_vehicles=1,
            speed_mode='right_of_way',
            lane_change_mode="no_lat_collide",
            sumo_car_following_params=None,
            sumo_lc_params=None):
        """Adds a sequence of vehicles to the list of vehicles in the network.

        Parameters
        ----------
        veh_id: str
            base vehicle ID for the vehicles (will be appended by a number)
        acceleration_controller: tup, optional
            1st element: flow-specified acceleration controller
            2nd element: controller parameters (may be set to None to maintain
            default parameters)
        lane_change_controller: tup, optional
            1st element: flow-specified lane-changer controller
            2nd element: controller parameters (may be set to None to maintain
            default parameters)
        routing_controller: tup, optional
            1st element: flow-specified routing controller
            2nd element: controller parameters (may be set to None to maintain
            default parameters)
        initial_speed: float, optional
            initial speed of the vehicles being added (in m/s)
        num_vehicles: int, optional
            number of vehicles of this type to be added to the network
        speed_mode: str or int, optional
            may be one of the following:

<<<<<<< HEAD
             * "no_collide" (default): Human and RL cars are preventing from
               reaching speeds that may cause crashes (also serves as a
               failsafe).
             * "aggressive": Human and RL cars are not limited by sumo with
               regard to their accelerations, and can crash longitudinally
             * "all_checks": all sumo safety checks are activated
             * "right_of_way": respect safe speed, right of way and
               brake hard at red lights if needed. DOES NOT respect
               max accel and decel which enables emergency stopping.
               Necessary to prevent custom models from crashing
=======
             * "right_of_way" (default): respect safe speed, right of way and
               brake hard at red lights if needed. DOES NOT respect
               max accel and decel which enables emergency stopping.
               Necessary to prevent custom models from crashing
             * "no_collide": Human and RL cars are preventing from reaching
               speeds that may cause crashes (also serves as a failsafe).
             * "aggressive": Human and RL cars are not limited by sumo with
               regard to their accelerations, and can crash longitudinally
             * "all_checks": all sumo safety checks are activated
>>>>>>> 8ac6cc29
             * int values may be used to define custom speed mode for the given
               vehicles, specified at:
               http://sumo.dlr.de/wiki/TraCI/Change_Vehicle_State#speed_mode_.280xb3.29

        lane_change_mode: str or int, optional
            may be one of the following:

<<<<<<< HEAD
            * "strategic": Human cars make lane changes in accordance with SUMO
              to provide speed boosts
            * "no_lat_collide": Human cars will not make lane changes, RL cars
              can lane change into any space, no matter how likely it is to
              crash (default)
=======
            * "no_lat_collide" (default): Human cars will not make lane
              changes, RL cars can lane change into any space, no matter how
              likely it is to crash
            * "strategic": Human cars make lane changes in accordance with SUMO
              to provide speed boosts
>>>>>>> 8ac6cc29
            * "aggressive": RL cars are not limited by sumo with regard to
              their lane-change actions, and can crash longitudinally
            * int values may be used to define custom lane change modes for the
              given vehicles, specified at:
              http://sumo.dlr.de/wiki/TraCI/Change_Vehicle_State#lane_change_mode_.280xb6.29

        sumo_car_following_params: flow.core.params.SumoCarFollowingParams type
            Params object specifying attributes for Sumo car following model.
        sumo_lc_params: flow.core.params.SumoLaneChangeParams type
            Params object specifying attributes for Sumo lane changing model.
        """
        if sumo_car_following_params is None:
            sumo_car_following_params = SumoCarFollowingParams()

        if sumo_lc_params is None:
            sumo_lc_params = SumoLaneChangeParams()

        type_params = {}
        type_params.update(sumo_car_following_params.controller_params)
        type_params.update(sumo_lc_params.controller_params)

        # If a vehicle is not sumo or RL, let the minGap be zero so that it
        # does not tamper with the dynamics of the controller
        if acceleration_controller[0] != SumoCarFollowingController \
                and acceleration_controller[0] != RLController:
            type_params["minGap"] = 0.0

        # adjust the speed mode value
        if isinstance(speed_mode, str) and speed_mode in SPEED_MODES:
            speed_mode = SPEED_MODES[speed_mode]
        elif not (isinstance(speed_mode, int)
                  or isinstance(speed_mode, float)):
            logging.error("Setting speed mode of {0} to "
                          "default.".format(veh_id))
            speed_mode = SPEED_MODES["no_collide"]

        # adjust the lane change mode value
        if isinstance(lane_change_mode, str) and lane_change_mode in LC_MODES:
            lane_change_mode = LC_MODES[lane_change_mode]
        elif not (isinstance(lane_change_mode, int)
                  or isinstance(lane_change_mode, float)):
            logging.error("Setting lane change mode of {0} to "
                          "default.".format(veh_id))
            lane_change_mode = LC_MODES["no_lat_collide"]

        # this dict will be used when trying to introduce new vehicles into
        # the network via a flow
        self.type_parameters[veh_id] = \
            {"acceleration_controller": acceleration_controller,
             "lane_change_controller": lane_change_controller,
             "routing_controller": routing_controller,
             "initial_speed": initial_speed,
             "speed_mode": speed_mode,
             "lane_change_mode": lane_change_mode,
             "sumo_car_following_params": sumo_car_following_params,
             "sumo_lc_params": sumo_lc_params}

        self.initial.append({
            "veh_id": veh_id,
            "acceleration_controller": acceleration_controller,
            "lane_change_controller": lane_change_controller,
            "routing_controller": routing_controller,
            "initial_speed": initial_speed,
            "num_vehicles": num_vehicles,
            "speed_mode": speed_mode,
            "lane_change_mode": lane_change_mode,
            "sumo_car_following_params": sumo_car_following_params,
            "sumo_lc_params": sumo_lc_params})

        # this is used to return the actual headways from the vehicles class
        self.minGap[veh_id] = type_params["minGap"]

        for i in range(num_vehicles):
            v_id = veh_id + '_%d' % i

            # add the vehicle to the list of vehicle ids
            self.__ids.append(v_id)

            self.__vehicles[v_id] = dict()

            # specify the type
            self.__vehicles[v_id]["type"] = veh_id

            # specify the acceleration controller class
            self.__vehicles[v_id]["acc_controller"] = \
                acceleration_controller[0](
                    v_id,
                    sumo_cf_params=sumo_car_following_params,
                    **acceleration_controller[1])

            # specify the lane-changing controller class
            self.__vehicles[v_id]["lane_changer"] = \
                lane_change_controller[0](veh_id=v_id,
                                          **lane_change_controller[1])

            # specify the routing controller class
            if routing_controller is not None:
                self.__vehicles[v_id]["router"] = \
                    routing_controller[0](veh_id=v_id,
                                          router_params=routing_controller[1])
            else:
                self.__vehicles[v_id]["router"] = None

            # specify the speed of vehicles at the start of a rollout
            self.__vehicles[v_id]["initial_speed"] = initial_speed

            # check if the vehicle is human-driven or autonomous
            if acceleration_controller[0] == RLController:
                self.__rl_ids.append(v_id)
            else:
                self.__human_ids.append(v_id)

                # check if the vehicle's lane-changing / acceleration actions
                # are controlled by sumo or not.
                if acceleration_controller[0] != SumoCarFollowingController:
                    self.__controlled_ids.append(v_id)
                if lane_change_controller[0] != SumoLaneChangeController:
                    self.__controlled_lc_ids.append(v_id)

            # specify the speed and lane change mode for the vehicle
            self.__vehicles[v_id]["speed_mode"] = speed_mode
            self.__vehicles[v_id]["lane_change_mode"] = lane_change_mode

        # update the variables for the number of vehicles in the network
        self.num_vehicles = len(self.__ids)
        self.num_rl_vehicles = len(self.__rl_ids)

        # increase the number of unique types of vehicles in the network, and
        # add the type to the list of types
        self.num_types += 1
        self.types.append({"veh_id": veh_id, "type_params": type_params})

    def update(self, vehicle_obs, sim_obs, env):
        """Updates the vehicle class with data pertaining to the vehicles at
        the current time step.

        The following actions are performed:

        * The state of all vehicles is modified to match their state at the
          current time step. This includes states specified by sumo, and states
          explicitly defined by flow, e.g. "absolute_position".
        * If vehicles exit the network, they are removed from the vehicles
          class, and newly departed vehicles are introduced to the class.

        Parameters
        ----------
        vehicle_obs: dict
            vehicle observations provided from sumo via subscriptions
        sim_obs: dict
            simulation observations provided from sumo via subscriptions
        env: Environment type
            state of the environment at the current time step
        """

        # remove exiting vehicles from the vehicles class
        for veh_id in sim_obs[tc.VAR_ARRIVED_VEHICLES_IDS]:
            if veh_id not in sim_obs[tc.VAR_TELEPORT_STARTING_VEHICLES_IDS]:
                self.remove(veh_id)
            else:
                # this is meant to resolve the KeyError bug when there are
                # collisions
                vehicle_obs[veh_id] = self.__sumo_obs[veh_id]

        # add entering vehicles into the vehicles class
        for veh_id in sim_obs[tc.VAR_DEPARTED_VEHICLES_IDS]:
            veh_type = env.traci_connection.vehicle.getTypeID(veh_id)
            if veh_id in self.get_ids():
                # this occurs when a vehicle is actively being removed and
                # placed again in the network to ensure a constant number of
                # total vehicles (e.g. GreenWaveEnv). In this case, the vehicle
                # is already in the class; its state data just needs to be
                # updated
                pass
            else:
                self._add_departed(veh_id, veh_type, env)

        if env.time_counter == 0:
            # reset all necessary values
            for veh_id in self.__rl_ids:
                self.set_state(veh_id, "last_lc", -float("inf"))
            self._num_departed.clear()
            self._num_arrived.clear()
            self.sim_step = env.sim_step
        else:
            # update the "last_lc" variable
            for veh_id in self.__rl_ids:
                prev_lane = self.get_lane(veh_id)
                if vehicle_obs[veh_id][tc.VAR_LANE_INDEX] != \
                        prev_lane and veh_id in self.__rl_ids:
                    self.set_state(veh_id, "last_lc", env.time_counter)

            # update the "absolute_position" variable
            for veh_id in self.__ids:
                prev_pos = env.get_x_by_id(veh_id)
                this_edge = vehicle_obs.get(veh_id, {}).get(tc.VAR_ROAD_ID, "")
                this_pos = vehicle_obs.get(veh_id, {}).get(
                    tc.VAR_LANEPOSITION, -1001)

                # in case the vehicle isn't in the network
                if this_edge == "":
                    self.set_absolute_position(veh_id, -1001)
                else:
                    change = env.scenario.get_x(this_edge, this_pos) - prev_pos
                    new_abs_pos = (self.get_absolute_position(veh_id) +
                                   change) % env.scenario.length
                    self.set_absolute_position(veh_id, new_abs_pos)

            # updated the list of departed and arrived vehicles
            self._num_departed.append(
                len(sim_obs[tc.VAR_DEPARTED_VEHICLES_IDS]))
            self._num_arrived.append(
                len(sim_obs[tc.VAR_ARRIVED_VEHICLES_IDS]))

        # update the "headway", "leader", and "follower" variables
        for veh_id in self.__ids:
            headway = vehicle_obs.get(veh_id, {}).get(tc.VAR_LEADER, None)
            # check for a collided vehicle or a vehicle with no leader
            if headway is None:
                self.__vehicles[veh_id]["leader"] = None
                self.__vehicles[veh_id]["follower"] = None
                self.__vehicles[veh_id]["headway"] = 1e+3
            else:
                vtype = self.get_state(veh_id, "type")
                min_gap = self.minGap[vtype]
                self.__vehicles[veh_id]["headway"] = headway[1] + min_gap
                self.__vehicles[veh_id]["leader"] = headway[0]
                try:
                    self.__vehicles[headway[0]]["follower"] = veh_id
                except KeyError:
                    pass

        # update the sumo observations variable
        self.__sumo_obs = vehicle_obs.copy()

        # update the lane leaders data for each vehicle
        self._multi_lane_headways(env)

        # make sure the rl vehicle list is still sorted
        self.__rl_ids.sort()

    def _add_departed(self, veh_id, veh_type, env):
        """Adds a vehicle that entered the network from an inflow or reset.

        Parameters
        ----------
        veh_id: str
            name of the vehicle
        veh_type: str
            type of vehicle, as specified to sumo
        env: Env type
            state of the environment at the current time step
        """
        if veh_type not in self.type_parameters:
            raise KeyError("Entering vehicle is not a valid type.")

        self.num_vehicles += 1
        self.__ids.append(veh_id)
        self.__vehicles[veh_id] = dict()

        # specify the type
        self.__vehicles[veh_id]["type"] = veh_type

        sumo_cf_params = \
            self.type_parameters[veh_type]["sumo_car_following_params"]

        # specify the acceleration controller class
        accel_controller = \
            self.type_parameters[veh_type]["acceleration_controller"]
        self.__vehicles[veh_id]["acc_controller"] = \
            accel_controller[0](veh_id,
                                sumo_cf_params=sumo_cf_params,
                                **accel_controller[1])

        # specify the lane-changing controller class
        lc_controller = \
            self.type_parameters[veh_type]["lane_change_controller"]
        self.__vehicles[veh_id]["lane_changer"] = \
            lc_controller[0](veh_id=veh_id, **lc_controller[1])

        # specify the routing controller class
        rt_controller = self.type_parameters[veh_type]["routing_controller"]
        if rt_controller is not None:
            self.__vehicles[veh_id]["router"] = \
                rt_controller[0](veh_id=veh_id, router_params=rt_controller[1])
        else:
            self.__vehicles[veh_id]["router"] = None

        # add the vehicle's id to the list of vehicle ids
        if accel_controller[0] == RLController:
            self.__rl_ids.append(veh_id)
            self.num_rl_vehicles += 1
        else:
            self.__human_ids.append(veh_id)
            if accel_controller[0] != SumoCarFollowingController:
                self.__controlled_ids.append(veh_id)
            if lc_controller[0] != SumoLaneChangeController:
                self.__controlled_lc_ids.append(veh_id)

        # subscribe the new vehicle
        env.traci_connection.vehicle.subscribe(
            veh_id, [tc.VAR_LANE_INDEX, tc.VAR_LANEPOSITION,
                     tc.VAR_ROAD_ID, tc.VAR_SPEED, tc.VAR_EDGES])
        env.traci_connection.vehicle.subscribeLeader(veh_id, 2000)

        # some constant vehicle parameters to the vehicles class
        self.set_length(
            veh_id, env.traci_connection.vehicle.getLength(veh_id))

        # set the absolute position of the vehicle
        self.set_absolute_position(veh_id, 0)

        # set the "last_lc" parameter of the vehicle
        self.set_state(veh_id, "last_lc", env.time_counter)

        # specify the initial speed
        self.__vehicles[veh_id]["initial_speed"] = \
            self.type_parameters[veh_type]["initial_speed"]

        # set the speed mode for the vehicle
        speed_mode = self.type_parameters[veh_type]["speed_mode"]
        self.__vehicles[veh_id]["speed_mode"] = speed_mode
        env.traci_connection.vehicle.setSpeedMode(veh_id, speed_mode)

        # set the lane changing mode for the vehicle
        lc_mode = self.type_parameters[veh_type]["lane_change_mode"]
        self.__vehicles[veh_id]["lane_change_mode"] = lc_mode
        env.traci_connection.vehicle.setLaneChangeMode(veh_id, lc_mode)

        # make sure that the order of rl_ids is kept sorted
        self.__rl_ids.sort()

    def remove(self, veh_id):
        """Removes a vehicle.

        Removes all traces of the vehicle from the vehicles class and all valid
        ID lists, and decrements the total number of vehicles in this class.

        Parameters
        ----------
        veh_id: str
            unique identifier of th vehicle to be removed
        """
        del self.__vehicles[veh_id]
        self.__ids.remove(veh_id)
        self.num_vehicles -= 1

        # remove it from all other ids (if it is there)
        if veh_id in self.__human_ids:
            self.__human_ids.remove(veh_id)
            if veh_id in self.__controlled_ids:
                self.__controlled_ids.remove(veh_id)
            if veh_id in self.__controlled_lc_ids:
                self.__controlled_lc_ids.remove(veh_id)
        else:
            self.__rl_ids.remove(veh_id)
            self.num_rl_vehicles -= 1

        # make sure that the rl ids remain sorted
        self.__rl_ids.sort()

    def test_set_speed(self, veh_id, speed):
        self.__sumo_obs[veh_id][tc.VAR_SPEED] = speed

    def set_absolute_position(self, veh_id, absolute_position):
        self.__vehicles[veh_id]["absolute_position"] = absolute_position

    def test_set_position(self, veh_id, position):
        self.__sumo_obs[veh_id][tc.VAR_LANEPOSITION] = position

    def test_set_edge(self, veh_id, edge):
        self.__sumo_obs[veh_id][tc.VAR_ROAD_ID] = edge

    def test_set_lane(self, veh_id, lane):
        self.__sumo_obs[veh_id][tc.VAR_LANE_INDEX] = lane

    def set_leader(self, veh_id, leader):
        self.__vehicles[veh_id]["leader"] = leader

    def set_follower(self, veh_id, follower):
        self.__vehicles[veh_id]["follower"] = follower

    def set_headway(self, veh_id, headway):
        self.__vehicles[veh_id]["headway"] = headway

    def get_ids(self):
        """Returns the names of all vehicles currently in the network."""
        return self.__ids

    def get_human_ids(self):
        """Returns the names of all non-rl vehicles currently in the
        network."""
        return self.__human_ids

    def get_controlled_ids(self):
        """Returns the names of all flow acceleration-controlled vehicles
        currently in the network."""
        return self.__controlled_ids

    def get_controlled_lc_ids(self):
        """Returns the names of all flow lane change-controlled vehicles
        currently in the network."""
        return self.__controlled_lc_ids

    def get_rl_ids(self):
        """Returns the names of all rl-controlled vehicles in the network."""
        return self.__rl_ids

    def set_observed(self, veh_id):
        """Adds a vehicle to the list of observed vehicles."""
        if veh_id not in self.__observed_ids:
            self.__observed_ids.append(veh_id)

    def remove_observed(self, veh_id):
        """Removes a vehicle from the list of observed vehicles."""
        if veh_id in self.__observed_ids:
            self.__observed_ids.remove(veh_id)

    def get_observed_ids(self):
        """Returns the list of observed vehicles."""
        return self.__observed_ids

    def get_ids_by_edge(self, edges):
        """Returns the names of all vehicles in the specified edge. If no
        vehicles are currently in the edge, then returns an empty list."""
        if isinstance(edges, (list, np.ndarray)):
            return sum([self.get_ids_by_edge(edge) for edge in edges], [])
        return self._ids_by_edge.get(edges, []) or []

    def get_inflow_rate(self, time_span):
        """Returns the inflow rate (in veh/hr) of vehicles from the network for
        the last **time_span** seconds."""
        if len(self._num_departed) == 0:
            return 0
        num_inflow = self._num_departed[-int(time_span / self.sim_step):]
        return 3600 * sum(num_inflow) / (len(num_inflow) * self.sim_step)

    def get_outflow_rate(self, time_span):
        """Returns the outflow rate (in veh/hr) of vehicles from the network
        for the last **time_span** seconds."""
        if len(self._num_arrived) == 0:
            return 0
        num_outflow = self._num_arrived[-int(time_span / self.sim_step):]
        return 3600 * sum(num_outflow) / (len(num_outflow) * self.sim_step)

    def get_num_arrived(self):
        """Returns the number of vehicles that arrived in the last
        time step"""
        if len(self._num_arrived) > 0:
            return self._num_arrived[-1]
        else:
            return 0

    def get_initial_speed(self, veh_id, error=-1001):
        """Returns the initial speed upon reset of the specified vehicle.

        Parameters
        ----------
        veh_id : str or list<str>
            vehicle id, or list of vehicle ids
        error : any, optional
            value that is returned if the vehicle is not found

        Returns
        -------
        float

        """
        if isinstance(veh_id, (list, np.ndarray)):
            return [self.get_initial_speed(vehID, error) for vehID in veh_id]
        return self.__vehicles.get(veh_id, {}).get("initial_speed", error)

    def get_lane_change_mode(self, veh_id, error=-1001):
        """Returns the lane change mode value of the specified vehicle.

        Parameters
        ----------
        veh_id : str or list<str>
            vehicle id, or list of vehicle ids
        error : any, optional
            value that is returned if the vehicle is not found

        Returns
        -------
        int

        """
        if isinstance(veh_id, (list, np.ndarray)):
            return [self.get_lane_change_mode(vehID, error)
                    for vehID in veh_id]
        return self.__vehicles.get(veh_id, {}).get("lane_change_mode", error)

    def get_speed_mode(self, veh_id, error=-1001):
        """Returns the speed mode value of the specified vehicle.

        Parameters
        ----------
        veh_id : str or list<str>
            vehicle id, or list of vehicle ids
        error : any, optional
            value that is returned if the vehicle is not found

        Returns
        -------
        int

        """
        if isinstance(veh_id, (list, np.ndarray)):
            return [self.get_speed_mode(vehID, error) for vehID in veh_id]
        return self.__vehicles.get(veh_id, {}).get("speed_mode", error)

    def get_speed(self, veh_id, error=-1001):
        """Returns the speed of the specified vehicle.

        Parameters
        ----------
        veh_id : str or list<str>
            vehicle id, or list of vehicle ids
        error : any, optional
            value that is returned if the vehicle is not found

        Returns
        -------
        float

        """
        if isinstance(veh_id, (list, np.ndarray)):
            return [self.get_speed(vehID, error) for vehID in veh_id]
        return self.__sumo_obs.get(veh_id, {}).get(tc.VAR_SPEED, error)

    def get_absolute_position(self, veh_id, error=-1001):
        """Returns the absolute position of the specified vehicle.

        Parameters
        ----------
        veh_id : str or list<str>
            vehicle id, or list of vehicle ids
        error : any, optional
            value that is returned if the vehicle is not found

        Returns
        -------
        float

        """
        if isinstance(veh_id, (list, np.ndarray)):
            return [self.get_absolute_position(vehID, error)
                    for vehID in veh_id]
        return self.__vehicles.get(veh_id, {}).get("absolute_position", error)

    def get_position(self, veh_id, error=-1001):
        """Returns the position of the vehicle relative to its current edge.

        Parameters
        ----------
        veh_id : str or list<str>
            vehicle id, or list of vehicle ids
        error : any, optional
            value that is returned if the vehicle is not found

        Returns
        -------
        float

        """
        if isinstance(veh_id, (list, np.ndarray)):
            return [self.get_position(vehID, error) for vehID in veh_id]
        return self.__sumo_obs.get(veh_id, {}).get(tc.VAR_LANEPOSITION, error)

    def get_edge(self, veh_id, error=""):
        """Returns the position of the specified vehicle (relative to the
        current edge).

        Parameters
        ----------
        veh_id : str or list<str>
            vehicle id, or list of vehicle ids
        error : any, optional
            value that is returned if the vehicle is not found

        Returns
        -------
        str

        """
        if isinstance(veh_id, (list, np.ndarray)):
            return [self.get_edge(vehID, error) for vehID in veh_id]
        return self.__sumo_obs.get(veh_id, {}).get(tc.VAR_ROAD_ID, error)

    def get_lane(self, veh_id, error=-1001):
        """Returns the lane index of the specified vehicle.

        Parameters
        ----------
        veh_id : str or list<str>
            vehicle id, or list of vehicle ids
        error : any, optional
            value that is returned if the vehicle is not found

        Returns
        -------
        int

        """
        if isinstance(veh_id, (list, np.ndarray)):
            return [self.get_lane(vehID, error) for vehID in veh_id]
        return self.__sumo_obs.get(veh_id, {}).get(tc.VAR_LANE_INDEX, error)

    def set_length(self, veh_id, length):
        self.__vehicles[veh_id]["length"] = length

    def get_length(self, veh_id, error=-1001):
        """Returns the length of the specified vehicle.

        Parameters
        ----------
        veh_id : str or list<str>
            vehicle id, or list of vehicle ids
        error : any, optional
            value that is returned if the vehicle is not found

        Returns
        -------
        float

        """
        if isinstance(veh_id, (list, np.ndarray)):
            return [self.get_length(vehID, error) for vehID in veh_id]
        return self.__vehicles.get(veh_id, {}).get("length", error)

    def get_acc_controller(self, veh_id, error=None):
        """Returns the acceleration controller of the specified vehicle.

        Parameters
        ----------
        veh_id : str or list<str>
            vehicle id, or list of vehicle ids
        error : any, optional
            value that is returned if the vehicle is not found

        Returns
        -------
        object

        """
        if isinstance(veh_id, (list, np.ndarray)):
            return [self.get_acc_controller(vehID, error) for vehID in veh_id]
        return self.__vehicles.get(veh_id, {}).get("acc_controller", error)

    def get_lane_changing_controller(self, veh_id, error=None):
        """Returns the lane changing controller of the specified vehicle.

        Parameters
        ----------
        veh_id : str or list<str>
            vehicle id, or list of vehicle ids
        error : any, optional
            value that is returned if the vehicle is not found

        Returns
        -------
        object

        """
        if isinstance(veh_id, (list, np.ndarray)):
            return [self.get_lane_changing_controller(vehID, error)
                    for vehID in veh_id]
        return self.__vehicles.get(veh_id, {}).get("lane_changer", error)

    def get_routing_controller(self, veh_id, error=None):
        """Returns the routing controller of the specified vehicle.

        Parameters
        ----------
        veh_id : str or list<str>
            vehicle id, or list of vehicle ids
        error : any, optional
            value that is returned if the vehicle is not found

        Returns
        -------
        object

        """
        if isinstance(veh_id, (list, np.ndarray)):
            return [self.get_routing_controller(vehID, error)
                    for vehID in veh_id]
        return self.__vehicles.get(veh_id, {}).get("router", error)

    def get_route(self, veh_id, error=list()):
        """Returns the route of the specified vehicle.

        Parameters
        ----------
        veh_id : str or list<str>
            vehicle id, or list of vehicle ids
        error : any, optional
            value that is returned if the vehicle is not found

        Returns
        -------
        list<str>

        """
        if isinstance(veh_id, (list, np.ndarray)):
            return [self.get_route(vehID, error) for vehID in veh_id]
        return self.__sumo_obs.get(veh_id, {}).get(tc.VAR_EDGES, error)

    def get_leader(self, veh_id, error=""):
        """Returns the leader of the specified vehicle.

        Parameters
        ----------
        veh_id : str or list<str>
            vehicle id, or list of vehicle ids
        error : any, optional
            value that is returned if the vehicle is not found

        Returns
        -------
        str

        """
        if isinstance(veh_id, (list, np.ndarray)):
            return [self.get_leader(vehID, error) for vehID in veh_id]
        return self.__vehicles.get(veh_id, {}).get("leader", error)

    def get_follower(self, veh_id, error=""):
        """Returns the follower of the specified vehicle.

        Parameters
        ----------
        veh_id : str or list<str>
            vehicle id, or list of vehicle ids
        error : any, optional
            value that is returned if the vehicle is not found

        Returns
        -------
        str

        """
        if isinstance(veh_id, (list, np.ndarray)):
            return [self.get_follower(vehID, error) for vehID in veh_id]
        return self.__vehicles.get(veh_id, {}).get("follower", error)

    def get_headway(self, veh_id, error=-1001):
        """Returns the headway of the specified vehicle(s).

        Parameters
        ----------
        veh_id : str or list<str>
            vehicle id, or list of vehicle ids
        error : any, optional
            value that is returned if the vehicle is not found

        Returns
        -------
        float

        """
        if isinstance(veh_id, (list, np.ndarray)):
            return [self.get_headway(vehID, error) for vehID in veh_id]
        return self.__vehicles.get(veh_id, {}).get("headway", error)

    def set_lane_headways(self, veh_id, lane_headways):
        self.__vehicles[veh_id]["lane_headways"] = lane_headways

    def get_lane_headways(self, veh_id, error=list()):
        """Returns the headways between the specified vehicle and the vehicle
        ahead of it in all lanes.

        Parameters
        ----------
        veh_id : str or list<str>
            vehicle id, or list of vehicle ids
        error : any, optional
            value that is returned if the vehicle is not found

        Returns
        -------
        list<float>

        """
        if isinstance(veh_id, (list, np.ndarray)):
            return [self.get_lane_headways(vehID, error) for vehID in veh_id]
        return self.__vehicles.get(veh_id, {}).get("lane_headways", error)

    def set_lane_leaders(self, veh_id, lane_leaders):
        self.__vehicles[veh_id]["lane_leaders"] = lane_leaders

    def get_lane_leaders(self, veh_id, error=list()):
        """Returns the leaders for the specified vehicle in all lanes.

        Parameters
        ----------
        veh_id : str or list<str>
            vehicle id, or list of vehicle ids
        error : any, optional
            value that is returned if the vehicle is not found

        Returns
        -------
        list<float>

        """
        if isinstance(veh_id, (list, np.ndarray)):
            return [self.get_lane_leaders(vehID, error) for vehID in veh_id]
        return self.__vehicles.get(veh_id, {}).get("lane_leaders", error)

    def set_lane_tailways(self, veh_id, lane_tailways):
        self.__vehicles[veh_id]["lane_tailways"] = lane_tailways

    def get_lane_tailways(self, veh_id, error=list()):
        """Returns the tailways between the specified vehicle and the vehicle
        behind it in all lanes.

        Parameters
        ----------
        veh_id : str or list<str>
            vehicle id, or list of vehicle ids
        error : any, optional
            value that is returned if the vehicle is not found

        Returns
        -------
        list<float>

        """
        if isinstance(veh_id, (list, np.ndarray)):
            return [self.get_lane_tailways(vehID, error) for vehID in veh_id]
        return self.__vehicles.get(veh_id, {}).get("lane_tailways", error)

    def set_lane_followers(self, veh_id, lane_followers):
        self.__vehicles[veh_id]["lane_followers"] = lane_followers

    def get_lane_followers(self, veh_id, error=list()):
        """Returns the followers for the specified vehicle in all lanes.

        Parameters
        ----------
        veh_id : str or list<str>
            vehicle id, or list of vehicle ids
        error : list, optional
            value that is returned if the vehicle is not found

        Returns
        -------
        list<str>

        """
        if isinstance(veh_id, (list, np.ndarray)):
            return [self.get_lane_followers(vehID, error) for vehID in veh_id]
        return self.__vehicles.get(veh_id, {}).get("lane_followers", error)

    # TODO(ak): setting sumo observations?
    def set_state(self, veh_id, state_name, state):
        """Generic set function.

        Updates the state *state_name* of the vehicle with id *veh_id* with the
        value *state*.
        """
        self.__vehicles[veh_id][state_name] = state

    # TODO(ak): getting sumo observations?
    def get_state(self, veh_id, state_name, error=None):
        """Generic get function. Returns the value of *state_name* of the
        specified vehicles at the current time step.
        """
        if isinstance(veh_id, list):
            return [self.get_state(vehID, state_name, error)
                    for vehID in veh_id]
        return self.__vehicles.get(veh_id, {}).get(state_name, error)

    def _multi_lane_headways(self, env):
        """Computes the lane leaders/followers/headways/tailways for all
        vehicles in the network."""
        edge_list = env.scenario.get_edge_list()
        junction_list = env.scenario.get_junction_list()
        tot_list = edge_list + junction_list
        num_edges = (len(env.scenario.get_edge_list()) +
                     len(env.scenario.get_junction_list()))

        # maximum number of lanes in the network
        max_lanes = max([env.scenario.num_lanes(edge_id)
                         for edge_id in tot_list])

        # Key = edge id
        # Element = list, with the ith element containing tuples with the name
        #           and position of all vehicles in lane i
        edge_dict = dict.fromkeys(tot_list)

        # add the vehicles to the edge_dict element
        for veh_id in self.get_ids():
            edge = self.get_edge(veh_id)
            lane = self.get_lane(veh_id)
            pos = self.get_position(veh_id)
            if edge:
                if edge_dict[edge] is None:
                    edge_dict[edge] = [[] for _ in range(max_lanes)]
                edge_dict[edge][lane].append((veh_id, pos))

        # sort all lanes in each edge by position
        for edge in tot_list:
            if edge_dict[edge] is None:
                del edge_dict[edge]
            else:
                for lane in range(max_lanes):
                    edge_dict[edge][lane].sort(key=lambda x: x[1])

        for veh_id in self.get_rl_ids():
            # collect the lane leaders, followers, headways, and tailways for
            # each vehicle
            edge = self.get_edge(veh_id)
            if edge:
                headways, tailways, leaders, followers = \
                    self._multi_lane_headways_util(veh_id, edge_dict,
                                                   num_edges, env)

                # add the above values to the vehicles class
                self.set_lane_headways(veh_id, headways)
                self.set_lane_tailways(veh_id, tailways)
                self.set_lane_leaders(veh_id, leaders)
                self.set_lane_followers(veh_id, followers)

        self._ids_by_edge = dict().fromkeys(edge_list)

        for edge_id in edge_dict:
            edges = list(itertools.chain.from_iterable(edge_dict[edge_id]))
            # check for edges with no vehicles
            if len(edges) > 0:
                edges, _ = zip(*edges)
                self._ids_by_edge[edge_id] = list(edges)
            else:
                self._ids_by_edge[edge_id] = []

    def _multi_lane_headways_util(self, veh_id, edge_dict, num_edges, env):
        """Utility function for _multi_lane_headways()

        Computes the lane headways, tailways, leaders, and followers for the
        specified vehicle.

        Parameters
        ----------
        veh_id : str
            name of the vehicle
        edge_dict : dict < list<tuple> >
            Key = Edge name
                Index = lane index
                Element = sorted list of (vehicle id, position)

        Returns
        -------
        headway : list<float>
            Index = lane index
            Element = headway at this lane
        tailway : list<float>
            Index = lane index
            Element = tailway at this lane
        leader : list<str>
            Index = lane index
            Element = leader at this lane
        follower : list<str>
            Index = lane index
            Element = follower at this lane
        """
        this_pos = self.get_position(veh_id)
        this_edge = self.get_edge(veh_id)
        num_lanes = env.scenario.num_lanes(this_edge)

        # set default values for all output values
        headway = [1000] * num_lanes
        tailway = [1000] * num_lanes
        leader = [""] * num_lanes
        follower = [""] * num_lanes

        for lane in range(num_lanes):
            # check the vehicle's current  edge for lane leaders and followers
            if len(edge_dict[this_edge][lane]) > 0:
                ids, positions = zip(*edge_dict[this_edge][lane])
                ids = list(ids)
                positions = list(positions)
                index = bisect_left(positions, this_pos)

                # if you are at the end or the front of the edge, the lane
                # leader is in the edges in front of you
                if index < len(positions) - 1:
                    # check if the index does not correspond to the current
                    # vehicle
                    if ids[index] == veh_id:
                        leader[lane] = ids[index + 1]
                        headway[lane] = (positions[index + 1] - this_pos -
                                         self.get_length(leader[lane]))
                    else:
                        leader[lane] = ids[index]
                        headway[lane] = positions[index] - this_pos \
                            - self.get_length(leader[lane])

                # you are in the back of the queue, the lane follower is in the
                # edges behind you
                if index > 0:
                    follower[lane] = ids[index - 1]
                    tailway[lane] = this_pos - positions[index - 1] \
                        - self.get_length(veh_id)

            # if lane leader not found, check next edges
            if leader[lane] == "":
                headway[lane], leader[lane] = self._next_edge_leaders(
                    veh_id, edge_dict, lane, num_edges, env)

            # if lane follower not found, check previous edges
            if follower[lane] == "":
                tailway[lane], follower[lane] = self._prev_edge_followers(
                    veh_id, edge_dict, lane, num_edges, env)

        return headway, tailway, leader, follower

    def _next_edge_leaders(self, veh_id, edge_dict, lane, num_edges, env):
        """Looks to the edges/junctions in front of the vehicle's current edge
        for potential leaders. This is currently done by only looking one
        edge/junction backwards.

        Returns
        -------
        headway : float
            lane headway for the specified lane
        leader : str
            lane leader for the specified lane
        """
        pos = self.get_position(veh_id)
        edge = self.get_edge(veh_id)

        headway = 1000  # env.scenario.length
        leader = ""
        add_length = 0  # length increment in headway

        for _ in range(num_edges):
            # break if there are no edge/lane pairs behind the current one
            if len(env.scenario.next_edge(edge, lane)) == 0:
                break

            add_length += env.scenario.edge_length(edge)
            edge, lane = env.scenario.next_edge(edge, lane)[0]

            try:
                if len(edge_dict[edge][lane]) > 0:
                    leader = edge_dict[edge][lane][0][0]
                    headway = edge_dict[edge][lane][0][1] - pos + add_length \
                        - self.get_length(leader)
            except KeyError:
                # current edge has no vehicles, so move on
                continue

            # stop if a lane follower is found
            if leader != "":
                break

        return headway, leader

    def _prev_edge_followers(self, veh_id, edge_dict, lane, num_edges, env):
        """Looks to the edges/junctions behind the vehicle's current edge for
        potential followers. This is currently done by only looking one
        edge/junction backwards.

        Returns
        -------
        tailway : float
            lane tailway for the specified lane
        follower : str
            lane follower for the specified lane
        """
        pos = self.get_position(veh_id)
        edge = self.get_edge(veh_id)

        tailway = 1000  # env.scenario.length
        follower = ""
        add_length = 0  # length increment in headway

        for _ in range(num_edges):
            # break if there are no edge/lane pairs behind the current one
            if len(env.scenario.prev_edge(edge, lane)) == 0:
                break

            edge, lane = env.scenario.prev_edge(edge, lane)[0]
            add_length += env.scenario.edge_length(edge)

            try:
                if len(edge_dict[edge][lane]) > 0:
                    tailway = pos - edge_dict[edge][lane][-1][1] + add_length \
                              - self.get_length(veh_id)
                    follower = edge_dict[edge][lane][-1][0]
            except KeyError:
                # current edge has no vehicles, so move on
                continue

            # stop if a lane follower is found
            if follower != "":
                break

        return tailway, follower<|MERGE_RESOLUTION|>--- conflicted
+++ resolved
@@ -13,11 +13,7 @@
 
 SPEED_MODES = {"aggressive": 0, "no_collide": 1, "right_of_way": 25,
                "all_checks": 31}
-<<<<<<< HEAD
-LC_MODES = {"aggressive": 0, "no_lat_collide": 512, "strategic": 853}
-=======
 LC_MODES = {"aggressive": 0, "no_lat_collide": 512, "strategic": 1621}
->>>>>>> 8ac6cc29
 
 
 class Vehicles:
@@ -107,18 +103,6 @@
         speed_mode: str or int, optional
             may be one of the following:
 
-<<<<<<< HEAD
-             * "no_collide" (default): Human and RL cars are preventing from
-               reaching speeds that may cause crashes (also serves as a
-               failsafe).
-             * "aggressive": Human and RL cars are not limited by sumo with
-               regard to their accelerations, and can crash longitudinally
-             * "all_checks": all sumo safety checks are activated
-             * "right_of_way": respect safe speed, right of way and
-               brake hard at red lights if needed. DOES NOT respect
-               max accel and decel which enables emergency stopping.
-               Necessary to prevent custom models from crashing
-=======
              * "right_of_way" (default): respect safe speed, right of way and
                brake hard at red lights if needed. DOES NOT respect
                max accel and decel which enables emergency stopping.
@@ -128,7 +112,6 @@
              * "aggressive": Human and RL cars are not limited by sumo with
                regard to their accelerations, and can crash longitudinally
              * "all_checks": all sumo safety checks are activated
->>>>>>> 8ac6cc29
              * int values may be used to define custom speed mode for the given
                vehicles, specified at:
                http://sumo.dlr.de/wiki/TraCI/Change_Vehicle_State#speed_mode_.280xb3.29
@@ -136,19 +119,11 @@
         lane_change_mode: str or int, optional
             may be one of the following:
 
-<<<<<<< HEAD
-            * "strategic": Human cars make lane changes in accordance with SUMO
-              to provide speed boosts
-            * "no_lat_collide": Human cars will not make lane changes, RL cars
-              can lane change into any space, no matter how likely it is to
-              crash (default)
-=======
             * "no_lat_collide" (default): Human cars will not make lane
               changes, RL cars can lane change into any space, no matter how
               likely it is to crash
             * "strategic": Human cars make lane changes in accordance with SUMO
               to provide speed boosts
->>>>>>> 8ac6cc29
             * "aggressive": RL cars are not limited by sumo with regard to
               their lane-change actions, and can crash longitudinally
             * int values may be used to define custom lane change modes for the
