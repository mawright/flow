"""This script contains of series of reward functions."""

import numpy as np


def desired_velocity(env, fail=False):
    """Encourage proximity to a desired velocity.

    This function measures the deviation of a system of vehicles from a
    user-specified desired velocity peaking when all vehicles in the ring
    are set to this desired velocity. Moreover, in order to ensure that the
    reward function naturally punishing the early termination of rollouts due
    to collisions or other failures, the function is formulated as a mapping
    :math:`r: \\mathcal{S} \\times \\mathcal{A}
    \\rightarrow \\mathbb{R}_{\\geq 0}`.
    This is done by subtracting the deviation of the system from the
    desired velocity from the peak allowable deviation from the desired
    velocity. Additionally, since the velocity of vehicles are
    unbounded above, the reward is bounded below by zero,
    to ensure nonnegativity.

    Parameters
    ----------
    env: flow.envs.Env type
        the environment variable, which contains information on the current
        state of the system.
    fail: bool
        specifies if any crash or other failure occurred in the system
    """
    vel = np.array(env.k.vehicle.get_speed(env.k.vehicle.get_ids()))
    num_vehicles = env.k.vehicle.num_vehicles

    if any(vel < -100) or fail:
        return 0.

    target_vel = env.env_params.additional_params['target_velocity']
    max_cost = np.array([target_vel] * num_vehicles)
    max_cost = np.linalg.norm(max_cost)

    cost = vel - target_vel
    cost = np.linalg.norm(cost)

    return max(max_cost - cost, 0) / max_cost


def average_velocity(env, fail=False):
    vel = np.array(env.vehicles.get_speed(env.vehicles.get_ids()))

    if any(vel < -100) or fail:
        return 0.
    if len(vel) == 0:
        return 0.
    # return sum(vel) / 3 #just cuz

    return np.mean(vel)


def total_velocity(env, fail=False):
    vel = np.array(env.vehicles.get_speed(env.vehicles.get_ids()))

    if any(vel < -100) or fail:
        return 0.
    if len(vel) == 0:
        return sum(vel)


def reward_density(env):
    return env.k.vehicle.get_num_arrived() / env.sim_step


def max_edge_velocity(env, edge_list, fail=False):
    """Reward desired velocity on a restricted set of edges.

    Parameters
    ----------
    env: flow.envs.Env type
        the environment variable, which contains information on the current
        state of the system.
    edge_list: list <str>
        list of edges the reward is computed over
    fail: bool
        specifies if any crash or other failure occurred in the system
    """
    veh_ids = env.k.vehicle.get_ids_by_edge(edge_list)
    vel = np.array(env.k.vehicle.get_speed(veh_ids))
    num_vehicles = len(veh_ids)

    if any(vel < -100) or fail:
        return 0.

    target_vel = env.env_params.additional_params['target_velocity']
    max_cost = np.array([target_vel] * num_vehicles)
    max_cost = np.linalg.norm(max_cost)

    cost = vel - target_vel
    cost = np.linalg.norm(cost)

    return max(max_cost - cost, 0)


def rl_forward_progress(env, gain=0.1):
    """A reward function used to reward the RL vehicles travelling forward.

    Parameters
    ----------
    env: flow.envs.Env type
        the environment variable, which contains information on the current
        state of the system.
    gain: float
        specifies how much to reward the RL vehicles
    """
    rl_velocity = env.k.vehicle.get_speed(env.k.vehicle.get_rl_ids())
    rl_norm_vel = np.linalg.norm(rl_velocity, 1)
    return rl_norm_vel * gain


def boolean_action_penalty(discrete_actions, gain=1.0):
    """Penalize boolean actions that indicate a switch"""
    return gain * np.sum(discrete_actions)


def min_delay(env):
    """A reward function used to encourage minimization of total delay.

    This function measures the deviation of a system of vehicles from all the
    vehicles smoothly travelling at a fixed speed to their destinations.
    Parameters
    ----------
    env: flow.envs.Env type
        the environment variable, which contains information on the current
        state of the system.
    """

    vel = np.array(env.k.vehicle.get_speed(env.k.vehicle.get_ids()))

    vel = vel[vel >= -1e-6]
    v_top = max(
        env.scenario.speed_limit(edge)
        for edge in env.scenario.get_edge_list())
    time_step = env.sim_step

    max_cost = time_step * sum(vel.shape)
    try:
        cost = time_step * sum((v_top - vel) / v_top)
        return max((max_cost - cost) / max_cost, 0)
    except ZeroDivisionError:
        return 0


def min_delay_unscaled(env):
    """The average delay for all vehicles in the system

    Parameters
    ----------
    env: flow.envs.Env type
        the environment variable, which contains information on the current
        state of the system.
    """

    vel = np.array(env.k.vehicle.get_speed(env.k.vehicle.get_ids()))

    vel = vel[vel >= -1e-6]
    v_top = max(
        env.scenario.speed_limit(edge)
        for edge in env.scenario.get_edge_list())
    time_step = env.sim_step

    cost = time_step * sum((v_top - vel) / v_top)
    return cost / len(env.k.vehicle.get_ids())


def penalize_tl_changes(actions, gain=1):
    """A reward function that penalizes delay and traffic light switches.

    :param actions: {list of booleans} - indicates whether a switch is desired
    :param gain: float} - multiplicative factor on the action penalty
    :return: a penalty on vehicle delays and traffic light switches
    """
    action_penalty = gain * np.sum(np.round(actions))
    return -action_penalty


def penalize_standstill(env, gain=1):
    """A reward function that penalizes vehicle standstill

    Is it better for this to be:
        a) penalize standstill in general?
        b) multiplicative based on time that vel=0?

    Parameters
    ----------
    actions:{list of booleans} - indicates whether a switch is desired
    gain:{float} - multiplicative factor on the action penalty
    """
    veh_ids = env.vehicles.get_ids()
    vel = np.array(env.vehicles.get_speed(veh_ids))
    num_standstill = len(vel[vel == 0])
    penalty = gain * num_standstill
    return -penalty


def penalize_near_standstill(env, thresh=0.3, gain=1):
    veh_ids = env.vehicles.get_ids()
    vel = np.array(env.vehicles.get_speed(veh_ids))
    penalize = len(vel[vel < 0.3])
    penalty = gain * penalize
    return -penalty


def penalize_jerkiness(env, gain=1):
    """A penalty function the penalizes jerky driving"""
    pass


def penalize_headway_variance(vehicles,
                              vids,
                              normalization=1,
                              penalty_gain=1,
                              penalty_exponent=1):
    """A reward function used to train rl vehicles to encourage large headways

    Parameters
    ----------
    vehicles: flow.core.vehicles.Vehicles type
        contains the state of all vehicles in the network
    vids: list <str>
        list of ids for vehicles
    normalization: float, optional
        constant for scaling (down) the headways
    penalty_gain: float, optional
        sets the penalty for each vehicle between 0 and this value
    penalty_exponent: float, optional
        used to allow exponential punishing of smaller headways
    """
    headways = penalty_gain * np.power(
        np.array(
            [vehicles.get_headway(veh_id) / normalization
             for veh_id in vids]), penalty_exponent)
    return -np.var(headways)


def punish_small_rl_headways(env,
                             headway_threshold,
                             penalty_gain=1,
                             penalty_exponent=1):
    """A reward function used to train rl vehicles to avoid small headways.

    A penalty is issued whenever rl vehicles are below a pre-defined desired
    headway.

    Parameters
    ----------
    env: flow.envs.Env type
        the environment variable, which contains information on the current
        state of the system.
    headway_threshold: float
        the maximum headway allowed for rl vehicles before being penalized
    penalty_gain: float, optional
        sets the penalty for each rl vehicle between 0 and this value
    penalty_exponent: float, optional
        used to allow exponential punishing of smaller headways
    """
    headway_penalty = 0
    for veh_id in env.k.vehicle.get_rl_ids():
        if env.k.vehicle.get_headway(veh_id) < headway_threshold:
            headway_penalty += \
                (((headway_threshold - env.k.vehicle.get_headway(veh_id)) /
                  headway_threshold) ** penalty_exponent) * penalty_gain

    # return max_headway_penalty - headway_penalty
    return -np.abs(headway_penalty)


def punish_rl_lane_changes(env, penalty=1):
    """Penalize an RL vehicle performing lane changes.

    This reward function is meant to minimize the number of lane changes and RL
    vehicle performs.

    Parameters
    ----------
    env: flow.envs.Env type
        the environment variable, which contains information on the current
        state of the system.
    penalty : float, optional
        penalty imposed on the reward function for any rl lane change action
    """
    total_lane_change_penalty = 0
<<<<<<< HEAD
    for veh_id in env.k.vehicle.get_rl_ids():
        if env.k.vehicle.get_last_lc(veh_id) == env.timer:
=======
    for veh_id in env.vehicles.get_rl_ids():
        if env.vehicles.get_state(veh_id, 'last_lc') == env.timer:
>>>>>>> 5449dd3c
            total_lane_change_penalty -= penalty

    return total_lane_change_penalty


def punish_queues_in_lane(env, edge, lane, penalty_gain=1, penalty_exponent=1):
    """Punish queues in certain lanes of edge '3'.

    TODO: specify what scenario this is used by

    Parameters
    ----------
    env : Environment
        Contains the state of the environment at a time-step
    edge: str
        The edge on which to penalize queues
    lane : int
        The lane in which to penalize queues
    penalty_gain : int, optional
        Multiplier on number of cars in the lane
    penalty_exponent : int, optional
        Exponent on number of cars in the lane

    Returns
    -------
    int
        total reward (in this case a negative cost) corresponding
        to the queues in the lane in question
    """
    # IDs of all vehicles in passed-in lane
    lane_ids = [
        veh_id for veh_id in env.k.vehicle.get_ids_by_edge(edge)
        if env.k.vehicle.get_lane(veh_id) == lane
    ]

    return -1 * (len(lane_ids) ** penalty_exponent) * penalty_gain


def reward_rl_opening_headways(env, reward_gain=0.1, reward_exponent=1):
    """Reward RL vehicles opening large headways.

    Parameters
    ----------
    env : Environment
        SUMO environment
    reward_gain : int, optional
        Multiplicative gain on reward
    reward_exponent : int, optional
        Exponent gain on reward

    Returns
    -------
    int
        Reward value
    """
    total_reward = 0
    for rl_id in env.k.vehicle.get_rl_ids():
        follower_id = env.k.vehicle.get_follower(rl_id)
        if not follower_id:
            continue
        follower_headway = env.k.vehicle.get_headway(follower_id)
        if follower_headway < 0:
            print('negative follower headway of:', follower_headway)
            print('rl id:', rl_id)
            print('follower id:', follower_id)
            continue
        total_reward += follower_headway ** reward_exponent
    # print(total_reward)
    if total_reward < 0:
        print('negative total reward of:', total_reward)
    return total_reward * reward_gain<|MERGE_RESOLUTION|>--- conflicted
+++ resolved
@@ -286,13 +286,8 @@
         penalty imposed on the reward function for any rl lane change action
     """
     total_lane_change_penalty = 0
-<<<<<<< HEAD
     for veh_id in env.k.vehicle.get_rl_ids():
         if env.k.vehicle.get_last_lc(veh_id) == env.timer:
-=======
-    for veh_id in env.vehicles.get_rl_ids():
-        if env.vehicles.get_state(veh_id, 'last_lc') == env.timer:
->>>>>>> 5449dd3c
             total_lane_change_penalty -= penalty
 
     return total_lane_change_penalty
