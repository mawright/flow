--- conflicted
+++ resolved
@@ -196,14 +196,9 @@
 
     def actuated_default(self):
         """
-<<<<<<< HEAD
-        Return the default values to be used for the scenario
-        for a system where all junctions are actuated traffic lights.
-=======
         Return the default values to be used for the generator
         for a system where all junctions are actuated time-gap
         based traffic lights.
->>>>>>> 826400d6
 
         Returns
         -------
