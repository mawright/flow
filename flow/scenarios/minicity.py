"""Contains the bottleneck scenario class."""

from flow.core.params import InitialConfig
from flow.core.traffic_lights import TrafficLights
from flow.scenarios.base_scenario import Scenario
import numpy as np
from numpy import linspace, pi, sin, cos

ADDITIONAL_NET_PARAMS = {}
SCALING = 40


class MiniCityScenario(Scenario):
    """Scenario class for bottleneck simulations."""

    def __init__(self,
                 name,
                 vehicles,
                 net_params,
                 initial_config=InitialConfig(),
                 traffic_lights=TrafficLights()):
        """Instantiate the scenario class.

        Requires from net_params:
        - scaling: the factor multiplying number of lanes

        In order for right-of-way dynamics to take place at the intersection,
        set 'no_internal_links' in net_params to False.

        See flow/scenarios/base_scenario.py for description of params.
        """
        for p in ADDITIONAL_NET_PARAMS.keys():
            if p not in net_params.additional_params:
                raise KeyError('Network parameter "{}" not supplied'.format(p))

        self.nodes = dict()

        super().__init__(name, vehicles, net_params,
                         initial_config, traffic_lights)

    def specify_edge_starts(self):
        """See parent class."""
        # the total length of the network is defined within this function
        self.length = 0

        edgestarts = []
        for edge_id in self._edge_list:
            # the current edge starts where the last edge ended
            edgestarts.append((edge_id, self.length))
            # increment the total length of the network with the length of the
            # current edge
            self.length += self._edges[edge_id]['length']

        return edgestarts

    def specify_nodes(self, net_params):
        """See parent class."""
        nodes = [{'id': 'n_i1', 'x': 0.65, 'y': 2.75},
                 {'id': 'n_i2', 'x': 0.65, 'y': 4.90},
                 {'id': 'n_i3', 'x': 3.05, 'y': 2.75},
                 {'id': 'n_i4', 'x': 3.05, 'y': 4.90},
                 {'id': 'n_i5', 'x': 3.05, 'y': 5.75},
                 {'id': 'n_i6', 'x': 5.08, 'y': 2.75},
                 {'id': 'n_i7', 'x': 5.08, 'y': 3.75},
                 {'id': 'n_i8', 'x': 5.08, 'y': 4.90},
                 {'id': 'n_i9', 'x': 5.08, 'y': 5.75},
                 {'id': 'n_r1', 'x': 0.30, 'y': 1.15},
                 {'id': 'n_r2', 'x': 0.90, 'y': 0.40},
                 {'id': 'n_r3', 'x': 0.95, 'y': 1.45},
                 {'id': 'n_r4', 'x': 1.30, 'y': 1.13},
                 {'id': 'n_r4_tmp', 'x': 1.83 - 0.53 * cos(0.2 * pi),
                  'y': 0.94 - 0.53 * sin(0.2 * pi)},
                 {'id': 'n_r5', 'x': 4.55, 'y': 1.15},
                 {'id': 'n_r6', 'x': 4.85, 'y': 1.60},
                 {'id': 'n_r7', 'x': 5.10, 'y': 0.64},
                 {'id': 'n_r8', 'x': 5.35, 'y': 1.60},
                 {'id': 'n_b1', 'x': 0.65, 'y': 3.70},
                 {'id': 'n_b2', 'x': 0.65, 'y': 4.20},
                 {'id': 'n_b3', 'x': 3.05, 'y': 3.75},
                 {'id': 'n_b4', 'x': 3.05, 'y': 4.20},
                 {'id': 'n_b5', 'x': 4.10, 'y': 2.75},
                 {'id': 'n_b6', 'x': 4.55, 'y': 2.75},
                 {'id': 'n_m1_u', 'x': 1.83, 'y': 0.40},
                 {'id': 'n_m1_b', 'x': 1.83, 'y': 0.40},
                 {'id': 'n_m2', 'x': 1.96, 'y': 2.75},
                 {'id': 'n_m3', 'x': 2.18, 'y': 4.90},
                 {'id': 'n_m4', 'x': 2.50, 'y': 0.40},
                 {'id': 'n_m5', 'x': 4.20, 'y': 4.90},
                 {'id': 'n_s1', 'x': 0.65, 'y': 1.80},
                 {'id': 'n_s2', 'x': 1.35, 'y': 4.07},
                 {'id': 'n_s3', 'x': 1.67, 'y': 4.52},
                 {'id': 'n_s4', 'x': 2.34, 'y': 1.14},
                 {'id': 'n_s5', 'x': 2.34, 'y': 1.98},
                 {'id': 'n_s6', 'x': 3.05, 'y': 1.15},
<<<<<<< HEAD
                 # {'id': 'n_s7', 'x': 3.85, 'y': 0.40},
=======
>>>>>>> 26e8c9d1
                 {'id': 'n_s7_l', 'x': 3.51, 'y': 0.40},
                 {'id': 'n_s7_r', 'x': 3.95, 'y': 0.40},
                 {'id': 'n_s8', 'x': 4.20, 'y': 4.30},
                 {'id': 'n_s9', 'x': 5.08, 'y': 2.22},
                 {'id': 'n_s10', 'x': 5.63, 'y': 4.30},
                 {'id': 'n_s11', 'x': 5.63, 'y': 5.21},
                 {'id': 'n_s12', 'x': 0.65, 'y': 5.25},
                 {'id': 'n_s13', 'x': 1.20, 'y': 5.75},
                 {'id': 'n_s14', 'x': 4.75, 'y': 3.75}]

        for node in nodes:
            self.nodes[node['id']] = np.array([node['x'] * SCALING,
                                               node['y'] * SCALING])

        for node in nodes:
            node['x'] = str(node['x'] * SCALING)
            node['y'] = str(node['y'] * SCALING)

        return nodes

    def specify_edges(self, net_params):
        """See parent class."""
        res = 40

        edges = [{'id': 'e_1', 'from': 'n_s1', 'to': 'n_r1', 'length': None,
                  'numLanes': 2, 'type': 'edgeType',
                  'shape': [
                      (-0.38 + 1.03 * cos(t), 1.80 + 1.03 * sin(t))
                      for t in linspace(2 * pi, 2 * pi - 0.56 / 1.03, res)]
                  },
                 {'id': 'e_2', 'from': 'n_i1', 'to': 'n_s1', 'length': None,
                  'numLanes': 2, 'type': 'edgeType'},
                 {'id': 'e_3', 'from': 'n_b1', 'to': 'n_i1', 'length': None,
                  'numLanes': 2, 'type': 'edgeType'},
                 {'id': 'e_4', 'from': 'n_b2', 'to': 'n_b1', 'length': None,
                  'numLanes': 2, 'type': 'edgeType'},
                 {'id': 'e_5', 'from': 'n_i2', 'to': 'n_b2', 'length': None,
                  'numLanes': 1, 'type': 'edgeType'},
                 {'id': 'e_6', 'from': 'n_s12', 'to': 'n_i2', 'length': None,
                  'numLanes': 1, 'type': 'edgeType'},
                 {'id': 'e_7', 'from': 'n_r1', 'to': 'n_r2', 'length': None,
                  'numLanes': 2, 'type': 'edgeType',
                  'shape': [
                      (0.90 + 0.53 * cos(t), 0.93 + 0.53 * sin(t))
                      for t in linspace(3*pi/2 - 1.16/0.53, 3*pi/2, res)]
                  },
                 {'id': 'e_8_b', 'from': 'n_r2', 'to': 'n_r4_tmp',
                  'length': None, 'numLanes': 2, 'type': 'edgeType',
                  'shape': [(0.90 + 0.53 * cos(t), 0.93 + 0.53 * sin(t))
                            for t in linspace(3 * pi / 2, 1.8 * pi, res)]
                  },
                 {'id': 'e_8_u', 'from': 'n_r4_tmp', 'to': 'n_r4',
                  'length': None, 'numLanes': 2, 'type': 'edgeType',
                  'shape': [(0.90 + 0.53 * cos(t), 0.93 + 0.53 * sin(t))
                            for t in linspace(0, 1.16 / 0.53 - pi / 2, res)]
                  },
                 {'id': 'e_9', 'from': 'n_r4', 'to': 'n_r3', 'length': None,
                  'numLanes': 2, 'type': 'edgeType',
                  'shape': [
                      (0.90 + 0.53 * cos(t), 0.93 + 0.53 * sin(t))
                      for t in linspace(3*pi/2 + 1.16/0.53, 3*pi/2 + 1.46/0.53,
                                        res)]
                  },
                 {'id': 'e_10', 'from': 'n_r3', 'to': 'n_s1', 'length': None,
                  'numLanes': 2, 'type': 'edgeType',
                  'shape': [
                      (1.08 + 0.43 * cos(t), 1.90 + 0.43 * sin(t))
                      for t in reversed(linspace(pi, pi + 0.50 / 0.43, res))]
                  },
                 {'id': 'e_11', 'from': 'n_s1', 'to': 'n_i1', 'length': None,
                  'numLanes': 2, 'type': 'edgeType'},
                 {'id': 'e_12', 'from': 'n_i1', 'to': 'n_b1', 'length': None,
                  'numLanes': 2, 'type': 'edgeType'},
                 {'id': 'e_13', 'from': 'n_b1', 'to': 'n_b2', 'length': None,
                  'numLanes': 2, 'type': 'edgeType'},
                 {'id': 'e_14', 'from': 'n_b2', 'to': 'n_i2', 'length': None,
                  'numLanes': 1, 'type': 'edgeType'},
                 {'id': 'e_15', 'from': 'n_i2', 'to': 'n_s12', 'length': None,
                  'numLanes': 1, 'type': 'edgeType'},
                 {'id': 'e_16', 'from': 'n_s12', 'to': 'n_s13', 'length': None,
                  'numLanes': 1, 'type': 'edgeType',
                  'shape': [(1.19 + 0.54 * cos(t), 5.21 + 0.54 * sin(t))
                            for t in reversed(linspace(pi / 2, pi, res))]
                  },
                 {'id': 'e_17', 'from': 'n_r2', 'to': 'n_m1_b', 'length': None,
                  'numLanes': 2, 'type': 'edgeType'},
                 {'id': 'e_18', 'from': 'n_b1', 'to': 'n_s2', 'length': None,
                  'numLanes': 1, 'type': 'edgeType',
                  'shape': [(1.11 + 0.46 * cos(t), 3.61 + 0.46 * sin(t))
                            for t in reversed(linspace(0.65 / 0.46, pi, res))]
                  },
                 {'id': 'e_19', 'from': 'n_s2', 'to': 'n_s3', 'length': None,
                  'numLanes': 1, 'type': 'edgeType',
                  'shape': [(1.21 + 0.46 * cos(t), 4.53 + 0.46 * sin(t))
                            for t in linspace(2*pi - 0.78/0.46, 2*pi, res)]
                  },
                 {'id': 'e_20', 'from': 'n_s13', 'to': 'n_i5', 'length': None,
                  'numLanes': 1, 'type': 'edgeType'},
                 {'id': 'e_21', 'from': 'n_m1_u', 'to': 'n_r4_tmp',
                  'length': None, 'numLanes': 2, 'type': 'edgeType',
                  'shape': [(1.89 + 0.54 * cos(t), 0.94 + 0.54 * sin(t))
                            for t in reversed(linspace(1.25*pi, 3*pi/2, res))]
                  },
                 {'id': 'e_22', 'from': 'n_i2', 'to': 'n_m3', 'length': None,
                  'numLanes': 1, 'type': 'edgeType'},
                 {'id': 'e_23', 'from': 'n_m3', 'to': 'n_i2', 'length': None,
                  'numLanes': 1, 'type': 'edgeType'},
                 {'id': 'e_24', 'from': 'n_s3', 'to': 'n_m3', 'length': None,
                  'numLanes': 1, 'type': 'edgeType',
                  'shape': [(2.13 + 0.46 * cos(t), 4.44 + 0.46 * sin(t))
                            for t in reversed(linspace(pi / 2, pi, res))]
                  },
                 {'id': 'e_25', 'from': 'n_i1', 'to': 'n_m2', 'length': None,
                  'numLanes': 2, 'type': 'edgeType'},
                 {'id': 'e_26', 'from': 'n_m2', 'to': 'n_i1', 'length': None,
                  'numLanes': 2, 'type': 'edgeType'},
                 {'id': 'e_27', 'from': 'n_s13', 'to': 'n_s12', 'length': None,
                  'numLanes': 1, 'type': 'edgeType',
                  'shape': [(1.19 + 0.54 * cos(t), 5.21 + 0.54 * sin(t))
                            for t in linspace(pi / 2, pi, res)]
                  },
                 {'id': 'e_28_b', 'from': 'n_m1_b', 'to': 'n_m4',
                  'length': None, 'numLanes': 2, 'type': 'edgeType'},
                 {'id': 'e_29_u', 'from': 'n_m4', 'to': 'n_m1_u',
                  'length': None, 'numLanes': 2, 'type': 'edgeType'},
                 {'id': 'e_30', 'from': 'n_m2', 'to': 'n_s5', 'length': None,
                  'numLanes': 1, 'type': 'edgeType',
                  'shape': [(1.88 + 0.46 * cos(t), 2.29 + 0.46 * sin(t))
                            for t in reversed(linspace(0, pi / 2, res))]
                  },
                 {'id': 'e_31', 'from': 'n_s5', 'to': 'n_s4', 'length': None,
                  'numLanes': 1, 'type': 'edgeType'},
                 {'id': 'e_32', 'from': 'n_s4', 'to': 'n_m1_u', 'length': None,
                  'numLanes': 1, 'type': 'edgeType',
                  'shape': [(1.88 + 0.46 * cos(t), 0.86 + 0.46 * sin(t))
                            for t in reversed(linspace(3*pi/2, 2*pi, res))]
                  },
                 {'id': 'e_33', 'from': 'n_m3', 'to': 'n_i4', 'length': None,
                  'numLanes': 1, 'type': 'edgeType'},
                 {'id': 'e_34', 'from': 'n_i4', 'to': 'n_m3', 'length': None,
                  'numLanes': 1, 'type': 'edgeType'},
                 {'id': 'e_35', 'from': 'n_i5', 'to': 'n_s13', 'length': None,
                  'numLanes': 1, 'type': 'edgeType'},
                 {'id': 'e_36', 'from': 'n_m4', 'to': 'n_s7_l', 'length': None,
                  'numLanes': 2, 'type': 'edgeType'},
                 {'id': 'e_37', 'from': 'n_s6', 'to': 'n_m4', 'length': None,
                  'numLanes': 2, 'type': 'edgeType',
                  'shape': [(2.59 + 0.46 * cos(t), 0.86 + 0.46 * sin(t))
                            for t in reversed(linspace(3*pi/2, 2*pi, res))]
                  },
                 {'id': 'e_38', 'from': 'n_s6', 'to': 'n_i3', 'length': None,
                  'numLanes': 2, 'type': 'edgeType'},
                 {'id': 'e_39', 'from': 'n_i3', 'to': 'n_s6', 'length': None,
                  'numLanes': 2, 'type': 'edgeType'},
                 {'id': 'e_40', 'from': 'n_i3', 'to': 'n_b3', 'length': None,
                  'numLanes': 2, 'type': 'edgeType'},
                 {'id': 'e_41', 'from': 'n_b3', 'to': 'n_i3', 'length': None,
                  'numLanes': 2, 'type': 'edgeType'},
                 {'id': 'e_42', 'from': 'n_b3', 'to': 'n_b4', 'length': None,
                  'numLanes': 2, 'type': 'edgeType'},
                 {'id': 'e_43', 'from': 'n_b4', 'to': 'n_b3', 'length': None,
                  'numLanes': 2, 'type': 'edgeType'},
                 {'id': 'e_44', 'from': 'n_b4', 'to': 'n_i4', 'length': None,
                  'numLanes': 1, 'type': 'edgeType'},
                 {'id': 'e_45', 'from': 'n_i4', 'to': 'n_b4', 'length': None,
                  'numLanes': 1, 'type': 'edgeType'},
                 {'id': 'e_46', 'from': 'n_i4', 'to': 'n_i5', 'length': None,
                  'numLanes': 1, 'type': 'edgeType'},
                 {'id': 'e_47', 'from': 'n_i5', 'to': 'n_i4', 'length': None,
                  'numLanes': 1, 'type': 'edgeType'},
                 {'id': 'e_48', 'from': 'n_i5', 'to': 'n_i9', 'length': None,
                  'numLanes': 1, 'type': 'edgeType'},
                 {'id': 'e_49', 'from': 'n_i4', 'to': 'n_m5', 'length': None,
                  'numLanes': 1, 'type': 'edgeType'},
                 {'id': 'e_50', 'from': 'n_i3', 'to': 'n_b5', 'length': None,
                  'numLanes': 2, 'type': 'edgeType'},
                 {'id': 'e_51', 'from': 'n_s7_l', 'to': 'n_m4', 'length': None,
                  'numLanes': 2, 'type': 'edgeType'},
                 {'id': 'e_52', 'from': 'n_s7_l', 'to': 'n_s6', 'length': None,
                  'numLanes': 2, 'type': 'edgeType',
                  'shape': [(3.51 + 0.46 * cos(t), 0.86 + 0.46 * sin(t))
                            for t in reversed(linspace(pi, 3 * pi / 2, res))]
                  },
                 {'id': 'e_53', 'from': 'n_s7_r', 'to': 'n_r7', 'length': None,
                  'numLanes': 2, 'type': 'edgeType',
                  'shape': [(3.95 + 3.84 * cos(t), 4.39 + 3.84 * sin(t) - 0.15)
<<<<<<< HEAD
                            for t in linspace(3*pi/2 - 0.1/3.84, 3*pi/2 + 1.30/3.84, res)]
=======
                            for t in linspace(3 * pi / 2 - 0.1 / 3.84,
                                              3 * pi / 2 + 1.3 / 3.84, res)]
>>>>>>> 26e8c9d1
                  },
                 {'id': 'e_54', 'from': 'n_b5', 'to': 'n_i3', 'length': None,
                  'numLanes': 2, 'type': 'edgeType'},
                 {'id': 'e_55', 'from': 'n_m5', 'to': 'n_s8', 'length': None,
                  'numLanes': 1, 'type': 'edgeType'},
                 {'id': 'e_56', 'from': 'n_s8', 'to': 'n_s14', 'length': None,
                  'numLanes': 1, 'type': 'edgeType',
                  'shape': [(4.75 - 0.54 * cos(t), 4.29 - 0.54 * sin(t))
                            for t in linspace(0, pi / 2, res)]
                  },
                 {'id': 'e_57', 'from': 'n_s8', 'to': 'n_m5', 'length': None,
                  'numLanes': 1, 'type': 'edgeType'},
                 {'id': 'e_58', 'from': 'n_m5', 'to': 'n_i8', 'length': None,
                  'numLanes': 1, 'type': 'edgeType'},
                 {'id': 'e_59', 'from': 'n_m5', 'to': 'n_i4', 'length': None,
                  'numLanes': 1, 'type': 'edgeType'},
                 {'id': 'e_60', 'from': 'n_b5', 'to': 'n_b6', 'length': None,
                  'numLanes': 2, 'type': 'edgeType'},
                 {'id': 'e_61', 'from': 'n_b6', 'to': 'n_b5', 'length': None,
                  'numLanes': 2, 'type': 'edgeType'},
                 {'id': 'e_62', 'from': 'n_s14', 'to': 'n_s8', 'length': None,
                  'numLanes': 1, 'type': 'edgeType',
                  'shape': [(4.75 - 0.54 * sin(t), 4.29 - 0.54 * cos(t))
                            for t in linspace(0, pi / 2, res)]
                  },
                 {'id': 'e_63', 'from': 'n_r5', 'to': 'n_s7_r', 'length': None,
                  'numLanes': 2, 'type': 'edgeType',
                  'shape': [(3.95 + 0.63 * cos(t), 1.03 + 0.63 * sin(t))
                            for t in reversed(linspace(3*pi/2, 2*pi, res))]
                  },
                 {'id': 'e_64', 'from': 'n_r7', 'to': 'n_r8', 'length': None,
                  'numLanes': 2, 'type': 'edgeType',
                  'shape': [(5.08 + 0.58 * cos(t), 1.17 + 0.58 * sin(t))
                            for t in linspace(3*pi/2, pi + 2.58/0.58, res)]
                  },
                 {'id': 'e_65', 'from': 'n_r8', 'to': 'n_r6', 'length': None,
                  'numLanes': 2, 'type': 'edgeType',
                  'shape': [
                      (5.08 + 0.58 * cos(t), 1.17 + 0.58 * sin(t))
<<<<<<< HEAD
                      for t in linspace(pi + 2.58/0.58, 1.2 * pi + 2.58/0.58, res)]
=======
                      for t in linspace(pi + 2.58 / 0.58,
                                        1.2 * pi + 2.58 / 0.58, res)]
>>>>>>> 26e8c9d1
                  },
                 {'id': 'e_66', 'from': 'n_r6', 'to': 'n_r5', 'length': None,
                  'numLanes': 2, 'type': 'edgeType',
                  'shape': [
                      (5.08 + 0.58 * cos(t), 1.17 + 0.58 * sin(t))
<<<<<<< HEAD
                      for t in linspace(1.2*pi + 2.58/0.58, 1.66*pi + 2.58/0.58, res)]
=======
                      for t in linspace(1.2 * pi + 2.58 / 0.58,
                                        1.66 * pi + 2.58 / 0.58, res)]
>>>>>>> 26e8c9d1
                  },
                 {'id': 'e_67', 'from': 'n_r8', 'to': 'n_s9', 'length': None,
                  'numLanes': 1, 'type': 'edgeType',
                  'shape': [
                      (5.75 + 0.67 * cos(t), 2.23 + 0.67 * sin(t))
                      for t in reversed(linspace(pi, pi + 0.64/0.67, res))]
                  },
                 {'id': 'e_68', 'from': 'n_s9', 'to': 'n_r6', 'length': None,
                  'numLanes': 1, 'type': 'edgeType',
<<<<<<< HEAD
                  'shape': [(4.51 + 0.57 * cos(t), 2.27 + 0.57 * sin(t))
=======
                  'shape': [
                      (4.51 + 0.57 * cos(t), 2.27 + 0.57 * sin(t))
>>>>>>> 26e8c9d1
                      for t in reversed(linspace(- 0.42 / 0.57, 0, res))]
                  },
                 {'id': 'e_69', 'from': 'n_b6', 'to': 'n_i6', 'length': None,
                  'numLanes': 1, 'type': 'edgeType'},
                 {'id': 'e_70', 'from': 'n_i6', 'to': 'n_b6', 'length': None,
                  'numLanes': 1, 'type': 'edgeType'},
                 {'id': 'e_71', 'from': 'n_s9', 'to': 'n_i6', 'length': None,
                  'numLanes': 1, 'type': 'edgeType'},
                 {'id': 'e_72', 'from': 'n_i6', 'to': 'n_s9', 'length': None,
                  'numLanes': 1, 'type': 'edgeType'},
                 {'id': 'e_73', 'from': 'n_i6', 'to': 'n_i7', 'length': None,
                  'numLanes': 1, 'type': 'edgeType'},
                 {'id': 'e_74', 'from': 'n_i7', 'to': 'n_i6', 'length': None,
                  'numLanes': 1, 'type': 'edgeType'},
                 {'id': 'e_75', 'from': 'n_i7', 'to': 'n_i8', 'length': None,
                  'numLanes': 1, 'type': 'edgeType'},
                 {'id': 'e_76', 'from': 'n_i8', 'to': 'n_i7', 'length': None,
                  'numLanes': 1, 'type': 'edgeType'},
                 {'id': 'e_77', 'from': 'n_i8', 'to': 'n_i9', 'length': None,
                  'numLanes': 1, 'type': 'edgeType'},
                 {'id': 'e_78', 'from': 'n_i9', 'to': 'n_i8', 'length': None,
                  'numLanes': 1, 'type': 'edgeType'},
                 {'id': 'e_79', 'from': 'n_i9', 'to': 'n_i5', 'length': None,
                  'numLanes': 1, 'type': 'edgeType'},
                 {'id': 'e_80', 'from': 'n_i7', 'to': 'n_s10', 'length': None,
                  'numLanes': 1, 'type': 'edgeType',
                  'shape': [(5.08 + 0.54 * cos(t), 4.29 + 0.54 * sin(t))
                            for t in linspace(-pi / 2, 0, res)],
                  },
                 {'id': 'e_81', 'from': 'n_i9', 'to': 'n_s11', 'length': None,
                  'numLanes': 1, 'type': 'edgeType',
                  'shape': [(5.08 - 0.54 * cos(t), 5.21 + 0.54 * sin(t))
                            for t in linspace(pi / 2, pi, res)]
                  },
                 {'id': 'e_82', 'from': 'n_s11', 'to': 'n_i9', 'length': None,
                  'numLanes': 1, 'type': 'edgeType',
                  'shape': [(5.08 + 0.54 * cos(t), 5.21 + 0.54 * sin(t))
                            for t in linspace(0, pi / 2, res)]
                  },
                 {'id': 'e_83', 'from': 'n_s10', 'to': 'n_s11', 'length': None,
                  'numLanes': 1, 'type': 'edgeType'},
                 {'id': 'e_84', 'from': 'n_s11', 'to': 'n_s10', 'length': None,
                  'numLanes': 1, 'type': 'edgeType'},
                 {'id': 'e_85', 'from': 'n_s10', 'to': 'n_i7', 'length': None,
                  'numLanes': 1, 'type': 'edgeType',
                  'shape': [(5.08 + 0.54 * cos(t), 4.29 - 0.54 * sin(t))
                            for t in linspace(0, pi / 2, res)]
                  },
                 {'id': 'e_86', 'from': 'n_i8', 'to': 'n_m5', 'length': None,
                  'numLanes': 1, 'type': 'edgeType'},
                 {'id': 'e_87', 'from': 'n_m2', 'to': 'n_i3', 'length': None,
                  'numLanes': 2, 'type': 'edgeType'},
                 {'id': 'e_88', 'from': 'n_i3', 'to': 'n_m2', 'length': None,
                  'numLanes': 2, 'type': 'edgeType'},
                 {'id': 'e_89', 'from': 'n_s14', 'to': 'n_i7', 'length': None,
                  'numLanes': 1, 'type': 'edgeType'},
                 {'id': 'e_90', 'from': 'n_i7', 'to': 'n_s14', 'length': None,
                  'numLanes': 1, 'type': 'edgeType'},
                 {'id': 'e_91', 'from': 'n_r5', 'to': 'n_r7', 'length': None,
                  'numLanes': 2, 'type': 'edgeType',
                  'shape': [(5.08 + 0.58 * cos(t), 1.17 + 0.58 * sin(t))
                            for t in linspace(1.08*pi, 1.60*pi, res)]
                  },
                 {'id': 'e_92', 'from': 'n_r3', 'to': 'n_r1', 'length': None,
                  'numLanes': 2, 'type': 'edgeType',
                  'shape': [(0.90 + 0.53 * cos(t), 0.93 + 0.53 * sin(t))
<<<<<<< HEAD
                            for t in linspace(3*pi/2 + 1.46/0.53,
                                              3.46 * pi/2 + 1.46/0.53, res)]
                  },
                 {'id': 'e_93', 'from': 'n_s7_l', 'to': 'n_s7_r', 'length': None,
                  'numLanes': 2, 'type': 'edgeType'},
                 {'id': 'e_94', 'from': 'n_s7_r', 'to': 'n_s7_l', 'length': None,
                  'numLanes': 2, 'type': 'edgeType'}
=======
                            for t in linspace(3 * pi / 2 + 1.46 / 0.53,
                                              3.46 * pi / 2 + 1.46/0.53, res)]
                  },
                 {'id': 'e_93', 'from': 'n_s7_l', 'to': 'n_s7_r',
                  'length': None, 'numLanes': 2, 'type': 'edgeType'},
                 {'id': 'e_94', 'from': 'n_s7_r', 'to': 'n_s7_l',
                  'length': None, 'numLanes': 2, 'type': 'edgeType'}
>>>>>>> 26e8c9d1
                 ]

        for edge in edges:
            edge['numLanes'] = str(edge['numLanes'])
            if 'shape' in edge:
                edge['length'] = sum(
                    [np.sqrt((edge['shape'][i][0] - edge['shape'][i+1][0])**2 +
                             (edge['shape'][i][1] - edge['shape'][i+1][1])**2)
                     * SCALING for i in range(len(edge['shape'])-1)])
                edge['length'] = str(edge['length'])
                edge['shape'] = ' '.join('%.2f,%.2f' % (blip*SCALING,
                                                        blop*SCALING)
                                         for blip, blop in edge['shape'])
            else:
                edge['length'] = str(np.linalg.norm(self.nodes[edge['to']] -
                                                    self.nodes[edge['from']]))

            # fix junction overlapping issue
<<<<<<< HEAD
            junctions = {'e_1': 9.9,
                         'e_4': 10,
                         'e_8_b': 2,
                         'e_8_u': 12,
                         'e_13': 10,
                         'e_17': 18,
                         'e_18': 12,
                         'e_21': 12,
                         'e_24': 12,
                         'e_29_u': 13,
                         'e_32': 12,
                         'e_36': 8,
                         'e_37': 5,
                         'e_51': 8,
                         'e_52': 5,
                         'e_53': 49,
                         'e_63': 26,
                         'e_65': 5,
                         'e_66': 30,
                         'e_91': 5}
=======
            junctions = {'e_8_b': 2,
                         'e_17': 18,
                         'e_8_u': 8,
                         'e_1': 9.9,
                         'e_29_u': 13,
                         'e_21': 5,
                         'e_91': 5,
                         'e_63': 26,
                         'e_65': 5,
                         'e_66': 30,
                         'e_32': 12,
                         'e_51': 8,
                         'e_37': 5,
                         'e_52': 5,
                         'e_18': 12,
                         'e_24': 12,
                         'e_13': 10,
                         'e_4': 10,
                         'e_36': 8,
                         'e_53': 49
                         }
>>>>>>> 26e8c9d1
            if edge['id'] in junctions:
                edge['length'] = str(junctions[edge['id']])

        return edges

    def specify_connections(self, net_params):
        """See parent class."""
        conn = []
        # connect lanes at bottlenecks
        num_lanes = 2
        edges_from_b = ['e_13', 'e_42', 'e_60']  # order matters
        edges_to_b = ['e_14', 'e_44', 'e_69']
        for e_from, e_to in zip(edges_from_b, edges_to_b):
            for i in range(num_lanes):
                conn += [{
                    'from': e_from,
                    'to': e_to,
                    'fromLane': str(i),
                    'toLane': str(int(np.floor(i / 2)))
                }]
        # connect lanes at roundabout (order matters)
        edges_from_r = ['e_66', 'e_66', 'e_7', 'e_7', 'e_9', 'e_9']
        edges_to_r = ['e_91', 'e_63', 'e_17', 'e_8_b', 'e_10', 'e_92']
        for r_from, r_to in zip(edges_from_r, edges_to_r):
            for i in range(num_lanes):
                conn += [{
                    'from': r_from,
                    'to': r_to,
                    'fromLane': str(i),
                    'toLane': str(i)
                }]

        # split one lane to two lanes from e_68 to e_66
        conn += [{
            'from': 'e_68',
            'to': 'e_66',
            'fromLane': '0',
            'toLane': '0'
        }]

        # remove u-turn connections at n_m4 and n_s7_l
        edges_from_u = ['e_37', 'e_51', 'e_94', 'e_94', 'e_36']
        edges_to_u = ['e_29_u', 'e_29_u', 'e_52', 'e_51', 'e_93']
        for u_from, u_to in zip(edges_from_u, edges_to_u):
            for i in range(num_lanes):
                conn += [{
                    'from': u_from,
                    'to': u_to,
                    'fromLane': str(i),
                    'toLane': str(i)
                }]

        return conn

    def specify_types(self, net_params):
        """See parent class."""
        types = [{'id': 'edgeType', 'speed': repr(30)}]
        return types

    def specify_routes(self, net_params):
        """See parent class."""
        rts = {'e_1': ['e_1'],
               'e_2': ['e_2'],
               'e_3': ['e_3'],
               'e_4': ['e_4'],
               'e_5': ['e_5'],
               'e_6': ['e_6'],
               'e_7': ['e_7'],
               'e_8_b': ['e_8_b'],
               'e_8_u': ['e_8_u'],
               'e_9': ['e_9'],
               'e_10': ['e_10'],
               'e_11': ['e_11'],
               'e_12': ['e_12'],
               'e_13': ['e_13'],
               'e_14': ['e_14'],
               'e_15': ['e_15'],
               'e_16': ['e_16'],
               'e_17': ['e_17'],
               'e_18': ['e_18'],
               'e_19': ['e_19'],
               'e_20': ['e_20'],
               'e_21': ['e_21'],
               'e_22': ['e_22'],
               'e_23': ['e_23'],
               'e_24': ['e_24'],
               'e_25': ['e_25'],
               'e_26': ['e_26'],
               'e_27': ['e_27'],
               'e_28_b': ['e_28_b'],
               'e_29_u': ['e_29_u'],
               'e_30': ['e_30'],
               'e_31': ['e_31'],
               'e_32': ['e_32'],
               'e_33': ['e_33'],
               'e_34': ['e_34'],
               'e_35': ['e_35'],
               'e_36': ['e_36'],
               'e_37': ['e_37'],
               'e_38': ['e_38'],
               'e_39': ['e_39'],
               'e_40': ['e_40'],
               'e_41': ['e_41'],
               'e_42': ['e_42'],
               'e_43': ['e_43'],
               'e_44': ['e_44'],
               'e_45': ['e_45'],
               'e_46': ['e_46'],
               'e_47': ['e_47'],
               'e_48': ['e_48'],
               'e_49': ['e_49'],
               'e_50': ['e_50'],
               'e_51': ['e_51'],
               'e_52': ['e_52'],
               'e_53': ['e_53'],
               'e_54': ['e_54'],
               'e_55': ['e_55'],
               'e_56': ['e_56'],
               'e_57': ['e_57'],
               'e_58': ['e_58'],
               'e_59': ['e_59'],
               'e_60': ['e_60'],
               'e_61': ['e_61'],
               'e_62': ['e_62'],
               'e_63': ['e_63'],
               'e_64': ['e_64'],
               'e_65': ['e_65'],
               'e_66': ['e_66'],
               'e_67': ['e_67'],
               'e_68': ['e_68'],
               'e_69': ['e_69'],
               'e_70': ['e_70'],
               'e_71': ['e_71'],
               'e_72': ['e_72'],
               'e_73': ['e_73'],
               'e_74': ['e_74'],
               'e_75': ['e_75'],
               'e_76': ['e_76'],
               'e_77': ['e_77'],
               'e_78': ['e_78'],
               'e_79': ['e_79'],
               'e_80': ['e_80'],
               'e_81': ['e_81'],
               'e_82': ['e_82'],
               'e_83': ['e_83'],
               'e_84': ['e_84'],
               'e_85': ['e_85'],
               'e_86': ['e_86'],
               'e_87': ['e_87'],
               'e_88': ['e_88'],
               'e_89': ['e_89'],
               'e_90': ['e_90'],
               'e_91': ['e_91'],
               'e_92': ['e_92'],
               'e_93': ['e_93'],
               'e_94': ['e_94']}

        return rts<|MERGE_RESOLUTION|>--- conflicted
+++ resolved
@@ -92,10 +92,6 @@
                  {'id': 'n_s4', 'x': 2.34, 'y': 1.14},
                  {'id': 'n_s5', 'x': 2.34, 'y': 1.98},
                  {'id': 'n_s6', 'x': 3.05, 'y': 1.15},
-<<<<<<< HEAD
-                 # {'id': 'n_s7', 'x': 3.85, 'y': 0.40},
-=======
->>>>>>> 26e8c9d1
                  {'id': 'n_s7_l', 'x': 3.51, 'y': 0.40},
                  {'id': 'n_s7_r', 'x': 3.95, 'y': 0.40},
                  {'id': 'n_s8', 'x': 4.20, 'y': 4.30},
@@ -282,12 +278,8 @@
                  {'id': 'e_53', 'from': 'n_s7_r', 'to': 'n_r7', 'length': None,
                   'numLanes': 2, 'type': 'edgeType',
                   'shape': [(3.95 + 3.84 * cos(t), 4.39 + 3.84 * sin(t) - 0.15)
-<<<<<<< HEAD
-                            for t in linspace(3*pi/2 - 0.1/3.84, 3*pi/2 + 1.30/3.84, res)]
-=======
                             for t in linspace(3 * pi / 2 - 0.1 / 3.84,
                                               3 * pi / 2 + 1.3 / 3.84, res)]
->>>>>>> 26e8c9d1
                   },
                  {'id': 'e_54', 'from': 'n_b5', 'to': 'n_i3', 'length': None,
                   'numLanes': 2, 'type': 'edgeType'},
@@ -327,23 +319,15 @@
                   'numLanes': 2, 'type': 'edgeType',
                   'shape': [
                       (5.08 + 0.58 * cos(t), 1.17 + 0.58 * sin(t))
-<<<<<<< HEAD
-                      for t in linspace(pi + 2.58/0.58, 1.2 * pi + 2.58/0.58, res)]
-=======
                       for t in linspace(pi + 2.58 / 0.58,
                                         1.2 * pi + 2.58 / 0.58, res)]
->>>>>>> 26e8c9d1
                   },
                  {'id': 'e_66', 'from': 'n_r6', 'to': 'n_r5', 'length': None,
                   'numLanes': 2, 'type': 'edgeType',
                   'shape': [
                       (5.08 + 0.58 * cos(t), 1.17 + 0.58 * sin(t))
-<<<<<<< HEAD
-                      for t in linspace(1.2*pi + 2.58/0.58, 1.66*pi + 2.58/0.58, res)]
-=======
                       for t in linspace(1.2 * pi + 2.58 / 0.58,
                                         1.66 * pi + 2.58 / 0.58, res)]
->>>>>>> 26e8c9d1
                   },
                  {'id': 'e_67', 'from': 'n_r8', 'to': 'n_s9', 'length': None,
                   'numLanes': 1, 'type': 'edgeType',
@@ -353,12 +337,8 @@
                   },
                  {'id': 'e_68', 'from': 'n_s9', 'to': 'n_r6', 'length': None,
                   'numLanes': 1, 'type': 'edgeType',
-<<<<<<< HEAD
-                  'shape': [(4.51 + 0.57 * cos(t), 2.27 + 0.57 * sin(t))
-=======
                   'shape': [
                       (4.51 + 0.57 * cos(t), 2.27 + 0.57 * sin(t))
->>>>>>> 26e8c9d1
                       for t in reversed(linspace(- 0.42 / 0.57, 0, res))]
                   },
                  {'id': 'e_69', 'from': 'n_b6', 'to': 'n_i6', 'length': None,
@@ -425,15 +405,6 @@
                  {'id': 'e_92', 'from': 'n_r3', 'to': 'n_r1', 'length': None,
                   'numLanes': 2, 'type': 'edgeType',
                   'shape': [(0.90 + 0.53 * cos(t), 0.93 + 0.53 * sin(t))
-<<<<<<< HEAD
-                            for t in linspace(3*pi/2 + 1.46/0.53,
-                                              3.46 * pi/2 + 1.46/0.53, res)]
-                  },
-                 {'id': 'e_93', 'from': 'n_s7_l', 'to': 'n_s7_r', 'length': None,
-                  'numLanes': 2, 'type': 'edgeType'},
-                 {'id': 'e_94', 'from': 'n_s7_r', 'to': 'n_s7_l', 'length': None,
-                  'numLanes': 2, 'type': 'edgeType'}
-=======
                             for t in linspace(3 * pi / 2 + 1.46 / 0.53,
                                               3.46 * pi / 2 + 1.46/0.53, res)]
                   },
@@ -441,7 +412,6 @@
                   'length': None, 'numLanes': 2, 'type': 'edgeType'},
                  {'id': 'e_94', 'from': 'n_s7_r', 'to': 'n_s7_l',
                   'length': None, 'numLanes': 2, 'type': 'edgeType'}
->>>>>>> 26e8c9d1
                  ]
 
         for edge in edges:
@@ -460,28 +430,6 @@
                                                     self.nodes[edge['from']]))
 
             # fix junction overlapping issue
-<<<<<<< HEAD
-            junctions = {'e_1': 9.9,
-                         'e_4': 10,
-                         'e_8_b': 2,
-                         'e_8_u': 12,
-                         'e_13': 10,
-                         'e_17': 18,
-                         'e_18': 12,
-                         'e_21': 12,
-                         'e_24': 12,
-                         'e_29_u': 13,
-                         'e_32': 12,
-                         'e_36': 8,
-                         'e_37': 5,
-                         'e_51': 8,
-                         'e_52': 5,
-                         'e_53': 49,
-                         'e_63': 26,
-                         'e_65': 5,
-                         'e_66': 30,
-                         'e_91': 5}
-=======
             junctions = {'e_8_b': 2,
                          'e_17': 18,
                          'e_8_u': 8,
@@ -503,7 +451,6 @@
                          'e_36': 8,
                          'e_53': 49
                          }
->>>>>>> 26e8c9d1
             if edge['id'] in junctions:
                 edge['length'] = str(junctions[edge['id']])
 
