"""
Example of a multi-lane network with human-driven vehicles.
"""
from flow.core.params import SumoParams, EnvParams, NetParams, InitialConfig, \
    InFlows
from flow.core.vehicles import Vehicles
from flow.core.traffic_lights import TrafficLights

from flow.scenarios.bridge_toll.gen import BBTollGenerator
from flow.scenarios.bridge_toll.scenario import BBTollScenario
from flow.controllers.lane_change_controllers import *
from flow.controllers.rlcontroller import RLController
from flow.controllers.routing_controllers import ContinuousRouter
from flow.core.params import SumoCarFollowingParams
from flow.core.params import SumoLaneChangeParams

from rllab.envs.gym_env import GymEnv
from rllab.envs.normalized_env import normalize
from rllab.misc.instrument import run_experiment_lite
from rllab.algos.trpo import TRPO
from rllab.baselines.linear_feature_baseline import LinearFeatureBaseline
from rllab.policies.gaussian_mlp_policy import GaussianMLPPolicy

<<<<<<< HEAD
import numpy as np
=======
import logging
import numpy as np

>>>>>>> 54866d4c
SCALING = 1
NUM_LANES = 4*SCALING  # number of lanes in the widest highway
DISABLE_TB = True
DISABLE_RAMP_METER = True


sumo_params = SumoParams(sim_step=0.5, sumo_binary="sumo")

vehicles = Vehicles()

vehicles.add(veh_id="rl",
             acceleration_controller=(RLController, {}),
             lane_change_controller=(SumoLaneChangeController, {}),
             routing_controller=(ContinuousRouter, {}),
             speed_mode=0b11111,
             lane_change_mode=1621,
             num_vehicles=4*SCALING,
             sumo_lc_params=SumoLaneChangeParams())
vehicles.add(veh_id="human",
             speed_mode=0b11111,
             lane_change_controller=(SumoLaneChangeController, {}),
             routing_controller=(ContinuousRouter, {}),
             lane_change_mode=512,
             num_vehicles=15*SCALING)
vehicles.add(veh_id="rl2",
             acceleration_controller=(RLController, {}),
             lane_change_controller=(SumoLaneChangeController, {}),
             routing_controller=(ContinuousRouter, {}),
             speed_mode=0b11111,
             lane_change_mode=1621,
             num_vehicles=4*SCALING,
             sumo_lc_params=SumoLaneChangeParams())
vehicles.add(veh_id="human2",
             speed_mode=0b11111,
             lane_change_mode=512,
             lane_change_controller=(SumoLaneChangeController, {}),
             routing_controller=(ContinuousRouter, {}),
             num_vehicles=15*SCALING)

additional_env_params = {"target_velocity": 50, "num_steps": 150,
                         "disable_tb": True, "disable_ramp_metering": True,
                         "add_rl_if_exit": True}
env_params = EnvParams(additional_params=additional_env_params,
                       lane_change_duration=1)

# flow rate
flow_rate = 1500 * SCALING
# percentage of flow coming out of each lane
# flow_dist = np.random.dirichlet(np.ones(NUM_LANES), size=1)[0]
flow_dist = np.ones(NUM_LANES) / NUM_LANES

inflow = InFlows()
for i in range(NUM_LANES):
    lane_num = str(i)
    veh_per_hour = flow_rate * flow_dist[i]
    inflow.add(veh_type="human", edge="1", vehsPerHour=veh_per_hour,
               departLane=lane_num, departSpeed=10)

traffic_lights = TrafficLights()
if not DISABLE_TB:
    traffic_lights.add(node_id="2")
if not DISABLE_RAMP_METER:
    traffic_lights.add(node_id="3")

additional_net_params = {"scaling": SCALING}
net_params = NetParams(in_flows=inflow,
                       no_internal_links=False, additional_params=additional_net_params)

initial_config = InitialConfig(spacing="uniform", min_gap=5,
                               lanes_distribution=float("inf"),
                               edges_distribution=["2", "3", "4", "5"])

scenario = BBTollScenario(name="bay_bridge_toll",
                          generator_class=BBTollGenerator,
                          vehicles=vehicles,
                          net_params=net_params,
                          initial_config=initial_config,
                          traffic_lights=traffic_lights)


def run_task(*_):
    env_name = "BottleNeckEnv"
    pass_params = (env_name, sumo_params, vehicles, env_params,
                       net_params, initial_config, scenario)

    env = GymEnv(env_name, record_video=False, register_params=pass_params)
    horizon = env.horizon
    env = normalize(env)

    policy = GaussianMLPPolicy(
        env_spec=env.spec,
        hidden_sizes=(100, 50, 25)
    )

    baseline = LinearFeatureBaseline(env_spec=env.spec)

    algo = TRPO(
        env=env,
        policy=policy,
        baseline=baseline,
        batch_size=20000,
        max_path_length=horizon,
        # whole_paths=True,
        n_itr=400,
        discount=0.995,
        # step_size=0.01,
    )
    algo.train()

exp_tag = "BottleNeckVerySmall"  # experiment prefix
for seed in [1]:  # , 1, 5, 10, 73]:
    run_experiment_lite(
        run_task,
        # Number of parallel workers for sampling
        n_parallel=4,
        # Only keep the snapshot parameters for the last iteration
        snapshot_mode="all",
        # Specifies the seed for the experiment. If this is not provided, a
        # random seed will be used
        seed=seed,
        mode="local",
        exp_prefix=exp_tag,
        # python_command="/home/aboudy/anaconda2/envs/rllab-multiagent/bin/python3.5"
        # plot=True,
    )<|MERGE_RESOLUTION|>--- conflicted
+++ resolved
@@ -21,13 +21,9 @@
 from rllab.baselines.linear_feature_baseline import LinearFeatureBaseline
 from rllab.policies.gaussian_mlp_policy import GaussianMLPPolicy
 
-<<<<<<< HEAD
-import numpy as np
-=======
 import logging
 import numpy as np
 
->>>>>>> 54866d4c
 SCALING = 1
 NUM_LANES = 4*SCALING  # number of lanes in the widest highway
 DISABLE_TB = True
