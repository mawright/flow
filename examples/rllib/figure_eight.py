"""Figure eight example."""

import json

import ray
<<<<<<< HEAD
import ray.rllib.agents.ppo as ppo
=======
from ray.rllib.agents.agent import get_agent_class
from ray.tune import run_experiments
>>>>>>> db753400
from ray.tune.registry import register_env
from ray.tune import run_experiments

from flow.controllers import ContinuousRouter
from flow.controllers import IDMController
from flow.controllers import RLController
from flow.core.params import EnvParams
from flow.core.params import InitialConfig
from flow.core.params import NetParams
from flow.core.params import SumoParams
from flow.core.vehicles import Vehicles
<<<<<<< HEAD
from flow.scenarios.figure8.figure8_scenario import ADDITIONAL_NET_PARAMS
from flow.utils.registry import make_create_env
from flow.utils.rllib import FlowParamsEncoder
=======
from flow.controllers import IDMController, ContinuousRouter, RLController
from flow.scenarios.figure_eight import ADDITIONAL_NET_PARAMS
>>>>>>> db753400

# time horizon of a single rollout
HORIZON = 1500
# number of rollouts per training iteration
N_ROLLOUTS = 20
# number of parallel workers
N_CPUS = 2

# We place one autonomous vehicle and 13 human-driven vehicles in the network
vehicles = Vehicles()
vehicles.add(
    veh_id='human',
    acceleration_controller=(IDMController, {
        'noise': 0.2
    }),
    routing_controller=(ContinuousRouter, {}),
    speed_mode='no_collide',
    num_vehicles=13)
vehicles.add(
    veh_id='rl',
    acceleration_controller=(RLController, {}),
    routing_controller=(ContinuousRouter, {}),
    speed_mode='no_collide',
    num_vehicles=1)

flow_params = dict(
    # name of the experiment
    exp_tag='figure_eight_intersec_control',

    # name of the flow environment the experiment is running on
    env_name='AccelEnv',

    # name of the scenario class the experiment is running on
    scenario='Figure8Scenario',

<<<<<<< HEAD
    # name of the generator used to create/modify network configuration files
    generator='Figure8Generator',

=======
>>>>>>> db753400
    # sumo-related parameters (see flow.core.params.SumoParams)
    sumo=SumoParams(
        sim_step=0.1,
        render=False,
    ),

    # environment related parameters (see flow.core.params.EnvParams)
    env=EnvParams(
        horizon=HORIZON,
        additional_params={
            'target_velocity': 20,
            'max_accel': 3,
            'max_decel': 3,
        },
    ),

    # network-related parameters (see flow.core.params.NetParams and the
    # scenario's documentation or ADDITIONAL_NET_PARAMS component)
    net=NetParams(
        no_internal_links=False,
        additional_params=ADDITIONAL_NET_PARAMS,
    ),

    # vehicles to be placed in the network at the start of a rollout (see
    # flow.core.vehicles.Vehicles)
    veh=vehicles,

    # parameters specifying the positioning of vehicles upon initialization/
    # reset (see flow.core.params.InitialConfig)
    initial=InitialConfig(),
)

if __name__ == '__main__':
    ray.init(num_cpus=N_CPUS+1, redirect_output=False)

<<<<<<< HEAD
    config = ppo.DEFAULT_CONFIG.copy()
    config['num_workers'] = N_CPUS
    config['train_batch_size'] = HORIZON * N_ROLLOUTS
    config['gamma'] = 0.999  # discount rate
    config['model'].update({'fcnet_hiddens': [100, 50, 25]})
    config['use_gae'] = True
    config['lambda'] = 0.97
    config['sgd_minibatch_size'] = min(16 * 1024, config['train_batch_size'])
    config['kl_target'] = 0.02
    config['num_sgd_iter'] = 10
    config['horizon'] = HORIZON
    config['observation_filter'] = 'NoFilter'
=======
    alg_run = "PPO"

    agent_cls = get_agent_class(alg_run)
    config = agent_cls._default_config.copy()
    config["num_workers"] = N_CPUS
    config["train_batch_size"] = HORIZON * N_ROLLOUTS
    config["gamma"] = 0.999  # discount rate
    config["model"].update({"fcnet_hiddens": [100, 50, 25]})
    config["use_gae"] = True
    config["lambda"] = 0.97
    config["kl_target"] = 0.02
    config["num_sgd_iter"] = 10
    config["horizon"] = HORIZON
    config["observation_filter"] = "NoFilter"
>>>>>>> db753400

    # save the flow params for replay
    flow_json = json.dumps(
        flow_params, cls=FlowParamsEncoder, sort_keys=True, indent=4)
    config['env_config']['flow_params'] = flow_json
    config['env_config']['run'] = alg_run

    create_env, env_name = make_create_env(params=flow_params, version=0)

    # Register as rllib env
    register_env(env_name, create_env)

    trials = run_experiments({
<<<<<<< HEAD
        flow_params['exp_tag']: {
            'run': 'PPO',
            'env': env_name,
            'config': {
=======
        flow_params["exp_tag"]: {
            "run": alg_run,
            "env": env_name,
            "config": {
>>>>>>> db753400
                **config
            },
            'checkpoint_freq': 1,
            'max_failures': 999,
            'stop': {
                'training_iteration': 200
            },
<<<<<<< HEAD
            'num_samples': 1,
=======
            "num_samples": 3,
>>>>>>> db753400
        },
    })<|MERGE_RESOLUTION|>--- conflicted
+++ resolved
@@ -3,12 +3,8 @@
 import json
 
 import ray
-<<<<<<< HEAD
-import ray.rllib.agents.ppo as ppo
-=======
+
 from ray.rllib.agents.agent import get_agent_class
-from ray.tune import run_experiments
->>>>>>> db753400
 from ray.tune.registry import register_env
 from ray.tune import run_experiments
 
@@ -20,14 +16,9 @@
 from flow.core.params import NetParams
 from flow.core.params import SumoParams
 from flow.core.vehicles import Vehicles
-<<<<<<< HEAD
-from flow.scenarios.figure8.figure8_scenario import ADDITIONAL_NET_PARAMS
+from flow.scenarios.figure_eight import ADDITIONAL_NET_PARAMS
 from flow.utils.registry import make_create_env
 from flow.utils.rllib import FlowParamsEncoder
-=======
-from flow.controllers import IDMController, ContinuousRouter, RLController
-from flow.scenarios.figure_eight import ADDITIONAL_NET_PARAMS
->>>>>>> db753400
 
 # time horizon of a single rollout
 HORIZON = 1500
@@ -63,12 +54,6 @@
     # name of the scenario class the experiment is running on
     scenario='Figure8Scenario',
 
-<<<<<<< HEAD
-    # name of the generator used to create/modify network configuration files
-    generator='Figure8Generator',
-
-=======
->>>>>>> db753400
     # sumo-related parameters (see flow.core.params.SumoParams)
     sumo=SumoParams(
         sim_step=0.1,
@@ -104,20 +89,6 @@
 if __name__ == '__main__':
     ray.init(num_cpus=N_CPUS+1, redirect_output=False)
 
-<<<<<<< HEAD
-    config = ppo.DEFAULT_CONFIG.copy()
-    config['num_workers'] = N_CPUS
-    config['train_batch_size'] = HORIZON * N_ROLLOUTS
-    config['gamma'] = 0.999  # discount rate
-    config['model'].update({'fcnet_hiddens': [100, 50, 25]})
-    config['use_gae'] = True
-    config['lambda'] = 0.97
-    config['sgd_minibatch_size'] = min(16 * 1024, config['train_batch_size'])
-    config['kl_target'] = 0.02
-    config['num_sgd_iter'] = 10
-    config['horizon'] = HORIZON
-    config['observation_filter'] = 'NoFilter'
-=======
     alg_run = "PPO"
 
     agent_cls = get_agent_class(alg_run)
@@ -132,7 +103,6 @@
     config["num_sgd_iter"] = 10
     config["horizon"] = HORIZON
     config["observation_filter"] = "NoFilter"
->>>>>>> db753400
 
     # save the flow params for replay
     flow_json = json.dumps(
@@ -146,17 +116,10 @@
     register_env(env_name, create_env)
 
     trials = run_experiments({
-<<<<<<< HEAD
-        flow_params['exp_tag']: {
-            'run': 'PPO',
-            'env': env_name,
-            'config': {
-=======
         flow_params["exp_tag"]: {
             "run": alg_run,
             "env": env_name,
             "config": {
->>>>>>> db753400
                 **config
             },
             'checkpoint_freq': 1,
@@ -164,10 +127,6 @@
             'stop': {
                 'training_iteration': 200
             },
-<<<<<<< HEAD
-            'num_samples': 1,
-=======
             "num_samples": 3,
->>>>>>> db753400
         },
     })