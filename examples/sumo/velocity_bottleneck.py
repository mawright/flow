"""
Example of a multi-lane network with human-driven vehicles.
"""
from flow.core.params import SumoParams, EnvParams, NetParams, InitialConfig, \
    InFlows
from flow.core.vehicles import Vehicles
from flow.core.traffic_lights import TrafficLights

from flow.scenarios.bridge_toll.gen import BBTollGenerator
from flow.scenarios.bridge_toll.scenario import BBTollScenario
from flow.controllers.lane_change_controllers import *
from flow.controllers.velocity_controllers import HandTunedVelocityController, FeedbackController
from flow.controllers.car_following_models import SumoCarFollowingController
from flow.controllers.rlcontroller import RLController
from flow.controllers.routing_controllers import ContinuousRouter
from flow.core.params import SumoLaneChangeParams
from flow.envs.bottleneck_env import DesiredVelocityEnv
from flow.core.experiment import SumoExperiment

import numpy as np

def bottleneck(sumo_binary=None):

    SCALING = 1
    NUM_LANES = 4*SCALING  # number of lanes in the widest highway
    DISABLE_TB = True
    DISABLE_RAMP_METER = True
    AV_FRAC = .2

    if sumo_binary is None:
        sumo_binary = "sumo-gui"
    sumo_params = SumoParams(sim_step = 0.5, sumo_binary=sumo_binary,
                             restart_instance=False)

    vehicles = Vehicles()

    vehicles.add(veh_id="human",
                 speed_mode=31,
                 lane_change_controller=(SumoLaneChangeController, {}),
                 acceleration_controller=(SumoCarFollowingController, {}),
                 # routing_controller=(ContinuousRouter, {}),
                 lane_change_mode=0b100000101,
                 sumo_lc_params=SumoLaneChangeParams(lcKeepRight=0),
                 num_vehicles=1)

    vehicles.add(veh_id="followerstopper",
                 lane_change_controller=(SumoLaneChangeController, {}),
                 #acceleration_controller=(RLController, {}),
                 # acceleration_controller=(HandTunedVelocityController, {"v_regions":[23, 5, 1, 60, 60, 60, 60, 60, 60]}),
                 acceleration_controller=(FeedbackController, {"K":126, "desired_bottleneck_density":0.001, "danger_edges":["3", "4", "5"]}),
                 routing_controller=(ContinuousRouter, {}),
                 lane_change_mode=0b100000101,
                 sumo_lc_params=SumoLaneChangeParams(lcKeepRight=0),
                 speed_mode=9,
                 num_vehicles=1)

<<<<<<< HEAD
    horizon = 500
    num_segments = [("1", 1, False), ("2", 3, False), ("3", 3, False),
                    ("4", 1, False), ("5", 1, False)]

=======
    horizon = 20000
    num_segments = [("1", 1, False), ("2", 3, True), ("3", 3, True),
                    ("4", 1, True), ("5", 1, False)]
>>>>>>> 1d862174
    additional_env_params = {"target_velocity": 40, "num_steps": horizon,
                             "disable_tb": True, "disable_ramp_metering": True,
                             "segments": num_segments}
    env_params = EnvParams(additional_params=additional_env_params,
                           lane_change_duration=1, sims_per_step=2)

    # flow rate

    # MAX OF 3600 vehicles per lane per hour i.e. flow_rate <= 3600 *
    flow_rate = 2000 * SCALING
    # percentage of flow coming out of each lane
    # flow_dist = np.random.dirichlet(np.ones(NUM_LANES), size=1)[0]
    flow_dist = np.ones(NUM_LANES)/NUM_LANES

    inflow = InFlows()
    inflow.add(veh_type="human", edge="1", vehs_per_hour=flow_rate*(1-AV_FRAC),#vehsPerHour=veh_per_hour *0.8,
               departLane="random", departSpeed=10)
    inflow.add(veh_type="followerstopper", edge="1", vehs_per_hour=flow_rate*AV_FRAC,#vehsPerHour=veh_per_hour * 0.2,
               departLane="random", departSpeed=10)

    traffic_lights = TrafficLights()
    if not DISABLE_TB:
        traffic_lights.add(node_id="2")
    if not DISABLE_RAMP_METER:
        traffic_lights.add(node_id="3")

    additional_net_params = {"scaling": SCALING}
    net_params = NetParams(in_flows=inflow,
                           no_internal_links=False, additional_params=additional_net_params)

    initial_config = InitialConfig(spacing="random", min_gap=5,
                                   lanes_distribution=float("inf"),
                                   edges_distribution=["2", "3", "4", "5"])

    scenario = BBTollScenario(name="bay_bridge_toll",
                              generator_class=BBTollGenerator,
                              vehicles=vehicles,
                              net_params=net_params,
                              initial_config=initial_config,
                              traffic_lights=traffic_lights)

    env = DesiredVelocityEnv(env_params, sumo_params, scenario)

    return SumoExperiment(env, scenario)


if __name__ == "__main__":
    # import the experiment variable
    exp = bottleneck(sumo_binary="sumo")

    # run for a set number of rollouts / time steps
    exp.run(5, 500)
    print(exp.rollout_total_rewards)
    # print(exp.per_step_rewards[0])
    # np.savetxt("rets.csv", np.array(exp.per_step_rewards), delimiter=",")<|MERGE_RESOLUTION|>--- conflicted
+++ resolved
@@ -47,23 +47,18 @@
                  lane_change_controller=(SumoLaneChangeController, {}),
                  #acceleration_controller=(RLController, {}),
                  # acceleration_controller=(HandTunedVelocityController, {"v_regions":[23, 5, 1, 60, 60, 60, 60, 60, 60]}),
-                 acceleration_controller=(FeedbackController, {"K":126, "desired_bottleneck_density":0.001, "danger_edges":["3", "4", "5"]}),
+                 acceleration_controller=(FeedbackController, 
+                                          {"K":126, "desired_bottleneck_density":0.001, 
+                                           "danger_edges":["3", "4", "5"]}),
                  routing_controller=(ContinuousRouter, {}),
                  lane_change_mode=0b100000101,
                  sumo_lc_params=SumoLaneChangeParams(lcKeepRight=0),
                  speed_mode=9,
                  num_vehicles=1)
 
-<<<<<<< HEAD
-    horizon = 500
-    num_segments = [("1", 1, False), ("2", 3, False), ("3", 3, False),
-                    ("4", 1, False), ("5", 1, False)]
-
-=======
     horizon = 20000
     num_segments = [("1", 1, False), ("2", 3, True), ("3", 3, True),
                     ("4", 1, True), ("5", 1, False)]
->>>>>>> 1d862174
     additional_env_params = {"target_velocity": 40, "num_steps": horizon,
                              "disable_tb": True, "disable_ramp_metering": True,
                              "segments": num_segments}
