--- conflicted
+++ resolved
@@ -16,8 +16,6 @@
 
 
 def highway_example(sumo_binary=None):
-<<<<<<< HEAD
-
     logging.basicConfig(level=logging.INFO)
 
     sumo_params = SumoParams(sumo_binary="sumo-gui")
@@ -67,67 +65,12 @@
 
     exp = SumoExperiment(env, scenario)
 
-=======
-    logging.basicConfig(level=logging.INFO)
-
-    sumo_params = SumoParams(sumo_binary="sumo-gui")
-
-    if sumo_binary is not None:
-        sumo_params.sumo_binary = sumo_binary
-
-    vehicles = Vehicles()
-    vehicles.add(veh_id="human",
-                 acceleration_controller=(IDMController, {}),
-                 lane_change_controller=(StaticLaneChanger, {}),
-                 routing_controller=(ContinuousRouter, {}),
-                 initial_speed=0,
-                 num_vehicles=20)
-    vehicles.add(veh_id="human2",
-                 acceleration_controller=(IDMController, {}),
-                 lane_change_controller=(StaticLaneChanger, {}),
-                 routing_controller=(ContinuousRouter, {}),
-                 initial_speed=0,
-                 num_vehicles=20)
-
-    additional_env_params = {"target_velocity": 8}
-    env_params = EnvParams(additional_params=additional_env_params)
-
-    inflow = InFlows()
-    inflow.add(veh_type="human", edge="highway", probability=0.25,
-               departLane="free", departSpeed=20)
-    inflow.add(veh_type="human2", edge="highway", probability=0.25,
-               departLane="free", departSpeed=20)
-
-    additional_net_params = {"length": 1000, "lanes": 4,
-                             "speed_limit": 30}
-    net_params = NetParams(in_flows=inflow,
-                           additional_params=additional_net_params)
-
-    initial_config = InitialConfig(spacing="random",
-                                   lanes_distribution=4,
-                                   shuffle=True)
-
-    scenario = HighwayScenario(name="highway",
-                               generator_class=HighwayGenerator,
-                               vehicles=vehicles,
-                               net_params=net_params,
-                               initial_config=initial_config)
-
-    env = AccelEnv(env_params, sumo_params, scenario)
-
-    exp = SumoExperiment(env, scenario)
-
->>>>>>> de52a54a
     logging.info("Experiment Set Up complete")
 
     return exp
 
 
 if __name__ == "__main__":
-<<<<<<< HEAD
-
-=======
->>>>>>> de52a54a
     # import the experiment variable
     exp = highway_example()
 
